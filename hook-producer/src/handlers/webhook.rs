use axum::{extract::State, http::StatusCode, Json};
use hook_common::webhook::{WebhookJobMetadata, WebhookJobParameters};
use serde_derive::Deserialize;
use url::Url;

use hook_common::pgqueue::{NewJob, PgQueue};
use serde::Serialize;
use tracing::{debug, error};

const MAX_BODY_SIZE: usize = 1_000_000;

#[derive(Serialize, Deserialize)]
pub struct WebhookPostResponse {
    #[serde(skip_serializing_if = "Option::is_none")]
    error: Option<String>,
}

/// The body of a request made to create a webhook Job.
#[derive(Deserialize, Serialize, Debug, PartialEq, Clone)]
pub struct WebhookPostRequestBody {
    parameters: WebhookJobParameters,
    metadata: WebhookJobMetadata,

    #[serde(default = "default_max_attempts")]
    max_attempts: u32,
}

fn default_max_attempts() -> u32 {
    3
}

pub async fn post(
    State(pg_queue): State<PgQueue>,
    Json(payload): Json<WebhookPostRequestBody>,
) -> Result<Json<WebhookPostResponse>, (StatusCode, Json<WebhookPostResponse>)> {
    debug!("received payload: {:?}", payload);

    if payload.parameters.body.len() > MAX_BODY_SIZE {
        return Err((
            StatusCode::BAD_REQUEST,
            Json(WebhookPostResponse {
                error: Some("body too large".to_owned()),
            }),
        ));
    }

    let url_hostname = get_hostname(&payload.parameters.url)?;
    // We could cast to i32, but this ensures we are not wrapping.
    let max_attempts = i32::try_from(payload.max_attempts).map_err(|_| {
        (
            StatusCode::BAD_REQUEST,
            Json(WebhookPostResponse {
                error: Some("invalid number of max attempts".to_owned()),
            }),
        )
    })?;
    let job = NewJob::new(
        max_attempts,
        payload.metadata,
        payload.parameters,
        url_hostname.as_str(),
    );

    pg_queue.enqueue(job).await.map_err(internal_error)?;

    Ok(Json(WebhookPostResponse { error: None }))
}

fn internal_error<E>(err: E) -> (StatusCode, Json<WebhookPostResponse>)
where
    E: std::error::Error,
{
    error!("internal error: {}", err);
    (
        StatusCode::INTERNAL_SERVER_ERROR,
        Json(WebhookPostResponse {
            error: Some(err.to_string()),
        }),
    )
}

fn get_hostname(url_str: &str) -> Result<String, (StatusCode, Json<WebhookPostResponse>)> {
    let url = Url::parse(url_str).map_err(|_| {
        (
            StatusCode::BAD_REQUEST,
            Json(WebhookPostResponse {
                error: Some("could not parse url".to_owned()),
            }),
        )
    })?;

    match url.host_str() {
        Some(hostname) => Ok(hostname.to_owned()),
        None => Err((
            StatusCode::BAD_REQUEST,
            Json(WebhookPostResponse {
                error: Some("couldn't extract hostname from url".to_owned()),
            }),
        )),
    }
}

#[cfg(test)]
mod tests {
    use super::*;

    use axum::{
        body::Body,
        http::{self, Request, StatusCode},
    };
    use hook_common::pgqueue::PgQueue;
    use hook_common::webhook::{HttpMethod, WebhookJobParameters};
    use http_body_util::BodyExt;
    use sqlx::PgPool; // for `collect`
    use std::collections;
    use tower::ServiceExt; // for `call`, `oneshot`, and `ready`

    use crate::handlers::app;

<<<<<<< HEAD
    #[sqlx::test(migrations = "../migrations")]
    async fn webhook_success(db: PgPool) {
        let pg_queue =
            PgQueue::new_from_pool("test_index", "job_queue", db, RetryPolicy::default())
                .await
                .expect("failed to construct pg_queue");
=======
    #[tokio::test]
    async fn webhook_success() {
        let pg_queue = PgQueue::new(
            "test_index",
            "job_queue",
            "postgres://posthog:posthog@localhost:15432/test_database",
        )
        .await
        .expect("failed to construct pg_queue");
>>>>>>> 74624d3f

        let app = app(pg_queue, None);

        let mut headers = collections::HashMap::new();
        headers.insert("Content-Type".to_owned(), "application/json".to_owned());
        let response = app
            .oneshot(
                Request::builder()
                    .method(http::Method::POST)
                    .uri("/webhook")
                    .header(http::header::CONTENT_TYPE, "application/json")
                    .body(Body::from(
                        serde_json::to_string(&WebhookPostRequestBody {
                            parameters: WebhookJobParameters {
                                headers,
                                method: HttpMethod::POST,
                                url: "http://example.com/".to_owned(),
                                body: r#"{"a": "b"}"#.to_owned(),
                            },
                            metadata: WebhookJobMetadata {
                                team_id: 1,
                                plugin_id: 2,
                                plugin_config_id: 3,
                            },
                            max_attempts: 1,
                        })
                        .unwrap(),
                    ))
                    .unwrap(),
            )
            .await
            .unwrap();

        assert_eq!(response.status(), StatusCode::OK);

        let body = response.into_body().collect().await.unwrap().to_bytes();
        assert_eq!(&body[..], b"{}");
    }

<<<<<<< HEAD
    #[sqlx::test(migrations = "../migrations")]
    async fn webhook_bad_url(db: PgPool) {
        let pg_queue =
            PgQueue::new_from_pool("test_index", "job_queue", db, RetryPolicy::default())
                .await
                .expect("failed to construct pg_queue");
=======
    #[tokio::test]
    async fn webhook_bad_url() {
        let pg_queue = PgQueue::new(
            "test_index",
            "job_queue",
            "postgres://posthog:posthog@localhost:15432/test_database",
        )
        .await
        .expect("failed to construct pg_queue");
>>>>>>> 74624d3f

        let app = app(pg_queue, None);

        let response = app
            .oneshot(
                Request::builder()
                    .method(http::Method::POST)
                    .uri("/webhook")
                    .header(http::header::CONTENT_TYPE, "application/json")
                    .body(Body::from(
                        serde_json::to_string(&WebhookPostRequestBody {
                            parameters: WebhookJobParameters {
                                headers: collections::HashMap::new(),
                                method: HttpMethod::POST,
                                url: "invalid".to_owned(),
                                body: r#"{"a": "b"}"#.to_owned(),
                            },
                            metadata: WebhookJobMetadata {
                                team_id: 1,
                                plugin_id: 2,
                                plugin_config_id: 3,
                            },
                            max_attempts: 1,
                        })
                        .unwrap(),
                    ))
                    .unwrap(),
            )
            .await
            .unwrap();

        assert_eq!(response.status(), StatusCode::BAD_REQUEST);
    }

<<<<<<< HEAD
    #[sqlx::test(migrations = "../migrations")]
    async fn webhook_payload_missing_fields(db: PgPool) {
        let pg_queue =
            PgQueue::new_from_pool("test_index", "job_queue", db, RetryPolicy::default())
                .await
                .expect("failed to construct pg_queue");
=======
    #[tokio::test]
    async fn webhook_payload_missing_fields() {
        let pg_queue = PgQueue::new(
            "test_index",
            "job_queue",
            "postgres://posthog:posthog@localhost:15432/test_database",
        )
        .await
        .expect("failed to construct pg_queue");
>>>>>>> 74624d3f

        let app = app(pg_queue, None);

        let response = app
            .oneshot(
                Request::builder()
                    .method(http::Method::POST)
                    .uri("/webhook")
                    .header(http::header::CONTENT_TYPE, "application/json")
                    .body("{}".to_owned())
                    .unwrap(),
            )
            .await
            .unwrap();

        assert_eq!(response.status(), StatusCode::UNPROCESSABLE_ENTITY);
    }

<<<<<<< HEAD
    #[sqlx::test(migrations = "../migrations")]
    async fn webhook_payload_not_json(db: PgPool) {
        let pg_queue =
            PgQueue::new_from_pool("test_index", "job_queue", db, RetryPolicy::default())
                .await
                .expect("failed to construct pg_queue");
=======
    #[tokio::test]
    async fn webhook_payload_not_json() {
        let pg_queue = PgQueue::new(
            "test_index",
            "job_queue",
            "postgres://posthog:posthog@localhost:15432/test_database",
        )
        .await
        .expect("failed to construct pg_queue");
>>>>>>> 74624d3f

        let app = app(pg_queue, None);

        let response = app
            .oneshot(
                Request::builder()
                    .method(http::Method::POST)
                    .uri("/webhook")
                    .header(http::header::CONTENT_TYPE, "application/json")
                    .body("x".to_owned())
                    .unwrap(),
            )
            .await
            .unwrap();

        assert_eq!(response.status(), StatusCode::BAD_REQUEST);
    }

<<<<<<< HEAD
    #[sqlx::test(migrations = "../migrations")]
    async fn webhook_payload_body_too_large(db: PgPool) {
        let pg_queue =
            PgQueue::new_from_pool("test_index", "job_queue", db, RetryPolicy::default())
                .await
                .expect("failed to construct pg_queue");
=======
    #[tokio::test]
    async fn webhook_payload_body_too_large() {
        let pg_queue = PgQueue::new(
            "test_index",
            "job_queue",
            "postgres://posthog:posthog@localhost:15432/test_database",
        )
        .await
        .expect("failed to construct pg_queue");
>>>>>>> 74624d3f

        let app = app(pg_queue, None);

        let bytes: Vec<u8> = vec![b'a'; 1_000_000 * 2];
        let long_string = String::from_utf8_lossy(&bytes);

        let response = app
            .oneshot(
                Request::builder()
                    .method(http::Method::POST)
                    .uri("/webhook")
                    .header(http::header::CONTENT_TYPE, "application/json")
                    .body(Body::from(
                        serde_json::to_string(&WebhookPostRequestBody {
                            parameters: WebhookJobParameters {
                                headers: collections::HashMap::new(),
                                method: HttpMethod::POST,
                                url: "http://example.com".to_owned(),
                                body: long_string.to_string(),
                            },
                            metadata: WebhookJobMetadata {
                                team_id: 1,
                                plugin_id: 2,
                                plugin_config_id: 3,
                            },
                            max_attempts: 1,
                        })
                        .unwrap(),
                    ))
                    .unwrap(),
            )
            .await
            .unwrap();

        assert_eq!(response.status(), StatusCode::BAD_REQUEST);
    }
}<|MERGE_RESOLUTION|>--- conflicted
+++ resolved
@@ -117,24 +117,11 @@
 
     use crate::handlers::app;
 
-<<<<<<< HEAD
     #[sqlx::test(migrations = "../migrations")]
     async fn webhook_success(db: PgPool) {
-        let pg_queue =
-            PgQueue::new_from_pool("test_index", "job_queue", db, RetryPolicy::default())
-                .await
-                .expect("failed to construct pg_queue");
-=======
-    #[tokio::test]
-    async fn webhook_success() {
-        let pg_queue = PgQueue::new(
-            "test_index",
-            "job_queue",
-            "postgres://posthog:posthog@localhost:15432/test_database",
-        )
-        .await
-        .expect("failed to construct pg_queue");
->>>>>>> 74624d3f
+        let pg_queue = PgQueue::new_from_pool("test_index", "job_queue", db)
+            .await
+            .expect("failed to construct pg_queue");
 
         let app = app(pg_queue, None);
 
@@ -174,24 +161,11 @@
         assert_eq!(&body[..], b"{}");
     }
 
-<<<<<<< HEAD
     #[sqlx::test(migrations = "../migrations")]
     async fn webhook_bad_url(db: PgPool) {
-        let pg_queue =
-            PgQueue::new_from_pool("test_index", "job_queue", db, RetryPolicy::default())
-                .await
-                .expect("failed to construct pg_queue");
-=======
-    #[tokio::test]
-    async fn webhook_bad_url() {
-        let pg_queue = PgQueue::new(
-            "test_index",
-            "job_queue",
-            "postgres://posthog:posthog@localhost:15432/test_database",
-        )
-        .await
-        .expect("failed to construct pg_queue");
->>>>>>> 74624d3f
+        let pg_queue = PgQueue::new_from_pool("test_index", "job_queue", db)
+            .await
+            .expect("failed to construct pg_queue");
 
         let app = app(pg_queue, None);
 
@@ -226,24 +200,11 @@
         assert_eq!(response.status(), StatusCode::BAD_REQUEST);
     }
 
-<<<<<<< HEAD
     #[sqlx::test(migrations = "../migrations")]
     async fn webhook_payload_missing_fields(db: PgPool) {
-        let pg_queue =
-            PgQueue::new_from_pool("test_index", "job_queue", db, RetryPolicy::default())
-                .await
-                .expect("failed to construct pg_queue");
-=======
-    #[tokio::test]
-    async fn webhook_payload_missing_fields() {
-        let pg_queue = PgQueue::new(
-            "test_index",
-            "job_queue",
-            "postgres://posthog:posthog@localhost:15432/test_database",
-        )
-        .await
-        .expect("failed to construct pg_queue");
->>>>>>> 74624d3f
+        let pg_queue = PgQueue::new_from_pool("test_index", "job_queue", db)
+            .await
+            .expect("failed to construct pg_queue");
 
         let app = app(pg_queue, None);
 
@@ -262,24 +223,11 @@
         assert_eq!(response.status(), StatusCode::UNPROCESSABLE_ENTITY);
     }
 
-<<<<<<< HEAD
     #[sqlx::test(migrations = "../migrations")]
     async fn webhook_payload_not_json(db: PgPool) {
-        let pg_queue =
-            PgQueue::new_from_pool("test_index", "job_queue", db, RetryPolicy::default())
-                .await
-                .expect("failed to construct pg_queue");
-=======
-    #[tokio::test]
-    async fn webhook_payload_not_json() {
-        let pg_queue = PgQueue::new(
-            "test_index",
-            "job_queue",
-            "postgres://posthog:posthog@localhost:15432/test_database",
-        )
-        .await
-        .expect("failed to construct pg_queue");
->>>>>>> 74624d3f
+        let pg_queue = PgQueue::new_from_pool("test_index", "job_queue", db)
+            .await
+            .expect("failed to construct pg_queue");
 
         let app = app(pg_queue, None);
 
@@ -298,24 +246,11 @@
         assert_eq!(response.status(), StatusCode::BAD_REQUEST);
     }
 
-<<<<<<< HEAD
     #[sqlx::test(migrations = "../migrations")]
     async fn webhook_payload_body_too_large(db: PgPool) {
-        let pg_queue =
-            PgQueue::new_from_pool("test_index", "job_queue", db, RetryPolicy::default())
-                .await
-                .expect("failed to construct pg_queue");
-=======
-    #[tokio::test]
-    async fn webhook_payload_body_too_large() {
-        let pg_queue = PgQueue::new(
-            "test_index",
-            "job_queue",
-            "postgres://posthog:posthog@localhost:15432/test_database",
-        )
-        .await
-        .expect("failed to construct pg_queue");
->>>>>>> 74624d3f
+        let pg_queue = PgQueue::new_from_pool("test_index", "job_queue", db)
+            .await
+            .expect("failed to construct pg_queue");
 
         let app = app(pg_queue, None);
 
