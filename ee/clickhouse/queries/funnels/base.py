--- conflicted
+++ resolved
@@ -25,12 +25,9 @@
     TREND_FILTER_TYPE_ACTIONS,
 )
 from posthog.models import Entity, Filter, Team
-<<<<<<< HEAD
-=======
 from posthog.models.action.util import format_action_filter
 from posthog.models.property import PropertyName
 from posthog.models.utils import PersonPropertiesMode
->>>>>>> 874c3f75
 from posthog.utils import relative_date_parse
 
 
@@ -361,14 +358,10 @@
         entities_to_use = entities or self._filter.entities
 
         event_query, params = FunnelEventQuery(
-<<<<<<< HEAD
-            filter=self._filter, team=self._team, extra_fields=self._extra_event_fields,
-=======
             filter=self._filter,
             team=self._team,
             extra_fields=[*self._extra_event_fields, *extra_fields],
             extra_event_properties=self._extra_event_properties,
->>>>>>> 874c3f75
         ).get_query(entities_to_use, entity_name, skip_entity_filter=skip_entity_filter)
 
         self.params.update(params)
