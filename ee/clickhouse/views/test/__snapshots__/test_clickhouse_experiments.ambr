# name: ClickhouseTestFunnelExperimentResults.test_experiment_flow_with_event_results
  '
<<<<<<< HEAD
  /* user_id:38 celery:posthog.celery.sync_insight_caching_state */
=======
  /* user_id:61 celery:posthog.celery.sync_insight_caching_state */
>>>>>>> 735d670c
  SELECT team_id,
         date_diff('second', max(timestamp), now()) AS age
  FROM events
  WHERE timestamp > date_sub(DAY, 3, now())
    AND timestamp < now()
  GROUP BY team_id
  ORDER BY age;
  '
---
# name: ClickhouseTestFunnelExperimentResults.test_experiment_flow_with_event_results.1
  '
  /* celery:posthog.celery.sync_insight_caching_state */
  SELECT team_id,
         date_diff('second', max(timestamp), now()) AS age
  FROM events
  WHERE timestamp > date_sub(DAY, 3, now())
    AND timestamp < now()
  GROUP BY team_id
  ORDER BY age;
  '
---
# name: ClickhouseTestFunnelExperimentResults.test_experiment_flow_with_event_results.2
  '
  /* celery:posthog.celery.sync_insight_caching_state */
  SELECT team_id,
         date_diff('second', max(timestamp), now()) AS age
  FROM events
  WHERE timestamp > date_sub(DAY, 3, now())
    AND timestamp < now()
  GROUP BY team_id
  ORDER BY age;
  '
---
# name: ClickhouseTestFunnelExperimentResults.test_experiment_flow_with_event_results.3
  '
  /* celery:posthog.celery.sync_insight_caching_state */
  SELECT team_id,
         date_diff('second', max(timestamp), now()) AS age
  FROM events
  WHERE timestamp > date_sub(DAY, 3, now())
    AND timestamp < now()
  GROUP BY team_id
  ORDER BY age;
  '
---
# name: ClickhouseTestFunnelExperimentResults.test_experiment_flow_with_event_results.4
  '
  /* user_id:0 request:_snapshot_ */
  SELECT groupArray(value)
  FROM
    (SELECT array(replaceRegexpAll(JSONExtractRaw(properties, '$feature/a-b-test'), '^"|"$', '')) AS value,
            count(*) as count
     FROM events e
     WHERE team_id = 2
       AND event IN ['$pageleave', '$pageview']
       AND toTimeZone(timestamp, 'UTC') >= toDateTime('2020-01-01 00:00:00', 'UTC')
       AND toTimeZone(timestamp, 'UTC') <= toDateTime('2020-01-06 00:00:00', 'UTC')
     GROUP BY value
     ORDER BY count DESC, value DESC
     LIMIT 25
     OFFSET 0)
  '
---
# name: ClickhouseTestFunnelExperimentResults.test_experiment_flow_with_event_results.5
  '
  /* user_id:0 request:_snapshot_ */
  SELECT countIf(steps = 1) step_1,
         countIf(steps = 2) step_2,
         avg(step_1_average_conversion_time_inner) step_1_average_conversion_time,
         median(step_1_median_conversion_time_inner) step_1_median_conversion_time,
         prop
  FROM
    (SELECT aggregation_target,
            steps,
            avg(step_1_conversion_time) step_1_average_conversion_time_inner,
            median(step_1_conversion_time) step_1_median_conversion_time_inner ,
            prop
     FROM
       (SELECT aggregation_target,
               steps,
               max(steps) over (PARTITION BY aggregation_target, prop) as max_steps,
               step_1_conversion_time ,
               prop
        FROM
          (SELECT *,
                  if(latest_0 <= latest_1
                     AND latest_1 <= latest_0 + INTERVAL 14 DAY, 2, 1) AS steps ,
                  if(isNotNull(latest_1)
                     AND latest_1 <= latest_0 + INTERVAL 14 DAY, dateDiff('second', toDateTime(latest_0), toDateTime(latest_1)), NULL) step_1_conversion_time,
                  prop
           FROM
             (SELECT aggregation_target,
                     timestamp,
                     step_0,
                     latest_0,
                     step_1,
                     min(latest_1) over (PARTITION by aggregation_target, prop
                                         ORDER BY timestamp DESC ROWS BETWEEN UNBOUNDED PRECEDING AND 0 PRECEDING) latest_1 ,
                                   if(has([['test'], ['control'], ['']], prop), prop, ['Other']) as prop
              FROM
                (SELECT *,
                        if(notEmpty(arrayFilter(x -> notEmpty(x), prop_vals)), prop_vals, ['']) as prop
                 FROM
                   (SELECT e.timestamp as timestamp,
                           pdi.person_id as aggregation_target,
                           pdi.person_id as person_id ,
                           if(event = '$pageview', 1, 0) as step_0,
                           if(step_0 = 1, timestamp, null) as latest_0,
                           if(event = '$pageleave', 1, 0) as step_1,
                           if(step_1 = 1, timestamp, null) as latest_1,
                           array(replaceRegexpAll(JSONExtractRaw(properties, '$feature/a-b-test'), '^"|"$', '')) AS prop_basic,
                           prop_basic as prop,
                           argMinIf(prop, timestamp, notEmpty(arrayFilter(x -> notEmpty(x), prop))) over (PARTITION by aggregation_target) as prop_vals
                    FROM events e
                    INNER JOIN
                      (SELECT distinct_id,
                              argMax(person_id, version) as person_id
                       FROM person_distinct_id2
                       WHERE team_id = 2
                       GROUP BY distinct_id
                       HAVING argMax(is_deleted, version) = 0) AS pdi ON e.distinct_id = pdi.distinct_id
                    WHERE team_id = 2
                      AND event IN ['$pageleave', '$pageview']
                      AND toTimeZone(timestamp, 'UTC') >= toDateTime('2020-01-01 00:00:00', 'UTC')
                      AND toTimeZone(timestamp, 'UTC') <= toDateTime('2020-01-06 00:00:00', 'UTC')
                      AND (step_0 = 1
                           OR step_1 = 1) )))
           WHERE step_0 = 1 ))
     GROUP BY aggregation_target,
              steps,
              prop
     HAVING steps = max_steps)
  GROUP BY prop
  '
---
# name: ClickhouseTestFunnelExperimentResults.test_experiment_flow_with_event_results_and_events_out_of_time_range_timezones
  '
<<<<<<< HEAD
  /* user_id:39 celery:posthog.celery.sync_insight_caching_state */
=======
  /* user_id:62 celery:posthog.celery.sync_insight_caching_state */
>>>>>>> 735d670c
  SELECT team_id,
         date_diff('second', max(timestamp), now()) AS age
  FROM events
  WHERE timestamp > date_sub(DAY, 3, now())
    AND timestamp < now()
  GROUP BY team_id
  ORDER BY age;
  '
---
# name: ClickhouseTestFunnelExperimentResults.test_experiment_flow_with_event_results_and_events_out_of_time_range_timezones.1
  '
  /* celery:posthog.celery.sync_insight_caching_state */
  SELECT team_id,
         date_diff('second', max(timestamp), now()) AS age
  FROM events
  WHERE timestamp > date_sub(DAY, 3, now())
    AND timestamp < now()
  GROUP BY team_id
  ORDER BY age;
  '
---
# name: ClickhouseTestFunnelExperimentResults.test_experiment_flow_with_event_results_and_events_out_of_time_range_timezones.2
  '
  /* celery:posthog.celery.sync_insight_caching_state */
  SELECT team_id,
         date_diff('second', max(timestamp), now()) AS age
  FROM events
  WHERE timestamp > date_sub(DAY, 3, now())
    AND timestamp < now()
  GROUP BY team_id
  ORDER BY age;
  '
---
# name: ClickhouseTestFunnelExperimentResults.test_experiment_flow_with_event_results_and_events_out_of_time_range_timezones.3
  '
  /* celery:posthog.celery.sync_insight_caching_state */
  SELECT team_id,
         date_diff('second', max(timestamp), now()) AS age
  FROM events
  WHERE timestamp > date_sub(DAY, 3, now())
    AND timestamp < now()
  GROUP BY team_id
  ORDER BY age;
  '
---
# name: ClickhouseTestFunnelExperimentResults.test_experiment_flow_with_event_results_and_events_out_of_time_range_timezones.4
  '
  /* user_id:0 request:_snapshot_ */
  SELECT groupArray(value)
  FROM
    (SELECT array(replaceRegexpAll(JSONExtractRaw(properties, '$feature/a-b-test'), '^"|"$', '')) AS value,
            count(*) as count
     FROM events e
     WHERE team_id = 2
       AND event IN ['$pageleave', '$pageview']
       AND toTimeZone(timestamp, 'Europe/Amsterdam') >= toDateTime('2020-01-01 14:20:21', 'Europe/Amsterdam')
       AND toTimeZone(timestamp, 'Europe/Amsterdam') <= toDateTime('2020-01-06 10:00:00', 'Europe/Amsterdam')
     GROUP BY value
     ORDER BY count DESC, value DESC
     LIMIT 25
     OFFSET 0)
  '
---
# name: ClickhouseTestFunnelExperimentResults.test_experiment_flow_with_event_results_and_events_out_of_time_range_timezones.5
  '
  /* user_id:0 request:_snapshot_ */
  SELECT countIf(steps = 1) step_1,
         countIf(steps = 2) step_2,
         avg(step_1_average_conversion_time_inner) step_1_average_conversion_time,
         median(step_1_median_conversion_time_inner) step_1_median_conversion_time,
         prop
  FROM
    (SELECT aggregation_target,
            steps,
            avg(step_1_conversion_time) step_1_average_conversion_time_inner,
            median(step_1_conversion_time) step_1_median_conversion_time_inner ,
            prop
     FROM
       (SELECT aggregation_target,
               steps,
               max(steps) over (PARTITION BY aggregation_target, prop) as max_steps,
               step_1_conversion_time ,
               prop
        FROM
          (SELECT *,
                  if(latest_0 <= latest_1
                     AND latest_1 <= latest_0 + INTERVAL 14 DAY, 2, 1) AS steps ,
                  if(isNotNull(latest_1)
                     AND latest_1 <= latest_0 + INTERVAL 14 DAY, dateDiff('second', toDateTime(latest_0), toDateTime(latest_1)), NULL) step_1_conversion_time,
                  prop
           FROM
             (SELECT aggregation_target,
                     timestamp,
                     step_0,
                     latest_0,
                     step_1,
                     min(latest_1) over (PARTITION by aggregation_target, prop
                                         ORDER BY timestamp DESC ROWS BETWEEN UNBOUNDED PRECEDING AND 0 PRECEDING) latest_1 ,
                                   if(has([['test'], ['control']], prop), prop, ['Other']) as prop
              FROM
                (SELECT *,
                        if(notEmpty(arrayFilter(x -> notEmpty(x), prop_vals)), prop_vals, ['']) as prop
                 FROM
                   (SELECT e.timestamp as timestamp,
                           pdi.person_id as aggregation_target,
                           pdi.person_id as person_id ,
                           if(event = '$pageview', 1, 0) as step_0,
                           if(step_0 = 1, timestamp, null) as latest_0,
                           if(event = '$pageleave', 1, 0) as step_1,
                           if(step_1 = 1, timestamp, null) as latest_1,
                           array(replaceRegexpAll(JSONExtractRaw(properties, '$feature/a-b-test'), '^"|"$', '')) AS prop_basic,
                           prop_basic as prop,
                           argMinIf(prop, timestamp, notEmpty(arrayFilter(x -> notEmpty(x), prop))) over (PARTITION by aggregation_target) as prop_vals
                    FROM events e
                    INNER JOIN
                      (SELECT distinct_id,
                              argMax(person_id, version) as person_id
                       FROM person_distinct_id2
                       WHERE team_id = 2
                       GROUP BY distinct_id
                       HAVING argMax(is_deleted, version) = 0) AS pdi ON e.distinct_id = pdi.distinct_id
                    WHERE team_id = 2
                      AND event IN ['$pageleave', '$pageview']
                      AND toTimeZone(timestamp, 'Europe/Amsterdam') >= toDateTime('2020-01-01 14:20:21', 'Europe/Amsterdam')
                      AND toTimeZone(timestamp, 'Europe/Amsterdam') <= toDateTime('2020-01-06 10:00:00', 'Europe/Amsterdam')
                      AND (step_0 = 1
                           OR step_1 = 1) )))
           WHERE step_0 = 1 ))
     GROUP BY aggregation_target,
              steps,
              prop
     HAVING steps = max_steps)
  GROUP BY prop
  '
---
# name: ClickhouseTestFunnelExperimentResults.test_experiment_flow_with_event_results_for_three_test_variants
  '
<<<<<<< HEAD
  /* user_id:41 celery:posthog.celery.sync_insight_caching_state */
=======
  /* user_id:64 celery:posthog.celery.sync_insight_caching_state */
>>>>>>> 735d670c
  SELECT team_id,
         date_diff('second', max(timestamp), now()) AS age
  FROM events
  WHERE timestamp > date_sub(DAY, 3, now())
    AND timestamp < now()
  GROUP BY team_id
  ORDER BY age;
  '
---
# name: ClickhouseTestFunnelExperimentResults.test_experiment_flow_with_event_results_for_three_test_variants.1
  '
  /* celery:posthog.celery.sync_insight_caching_state */
  SELECT team_id,
         date_diff('second', max(timestamp), now()) AS age
  FROM events
  WHERE timestamp > date_sub(DAY, 3, now())
    AND timestamp < now()
  GROUP BY team_id
  ORDER BY age;
  '
---
# name: ClickhouseTestFunnelExperimentResults.test_experiment_flow_with_event_results_for_three_test_variants.2
  '
  /* celery:posthog.celery.sync_insight_caching_state */
  SELECT team_id,
         date_diff('second', max(timestamp), now()) AS age
  FROM events
  WHERE timestamp > date_sub(DAY, 3, now())
    AND timestamp < now()
  GROUP BY team_id
  ORDER BY age;
  '
---
# name: ClickhouseTestFunnelExperimentResults.test_experiment_flow_with_event_results_for_three_test_variants.3
  '
  /* celery:posthog.celery.sync_insight_caching_state */
  SELECT team_id,
         date_diff('second', max(timestamp), now()) AS age
  FROM events
  WHERE timestamp > date_sub(DAY, 3, now())
    AND timestamp < now()
  GROUP BY team_id
  ORDER BY age;
  '
---
# name: ClickhouseTestFunnelExperimentResults.test_experiment_flow_with_event_results_for_three_test_variants.4
  '
  /* user_id:0 request:_snapshot_ */
  SELECT groupArray(value)
  FROM
    (SELECT array(replaceRegexpAll(JSONExtractRaw(properties, '$feature/a-b-test'), '^"|"$', '')) AS value,
            count(*) as count
     FROM events e
     WHERE team_id = 2
       AND event IN ['$pageleave', '$pageview']
       AND toTimeZone(timestamp, 'UTC') >= toDateTime('2020-01-01 00:00:00', 'UTC')
       AND toTimeZone(timestamp, 'UTC') <= toDateTime('2020-01-06 00:00:00', 'UTC')
     GROUP BY value
     ORDER BY count DESC, value DESC
     LIMIT 25
     OFFSET 0)
  '
---
# name: ClickhouseTestFunnelExperimentResults.test_experiment_flow_with_event_results_for_three_test_variants.5
  '
  /* user_id:0 request:_snapshot_ */
  SELECT countIf(steps = 1) step_1,
         countIf(steps = 2) step_2,
         avg(step_1_average_conversion_time_inner) step_1_average_conversion_time,
         median(step_1_median_conversion_time_inner) step_1_median_conversion_time,
         prop
  FROM
    (SELECT aggregation_target,
            steps,
            avg(step_1_conversion_time) step_1_average_conversion_time_inner,
            median(step_1_conversion_time) step_1_median_conversion_time_inner ,
            prop
     FROM
       (SELECT aggregation_target,
               steps,
               max(steps) over (PARTITION BY aggregation_target, prop) as max_steps,
               step_1_conversion_time ,
               prop
        FROM
          (SELECT *,
                  if(latest_0 <= latest_1
                     AND latest_1 <= latest_0 + INTERVAL 14 DAY, 2, 1) AS steps ,
                  if(isNotNull(latest_1)
                     AND latest_1 <= latest_0 + INTERVAL 14 DAY, dateDiff('second', toDateTime(latest_0), toDateTime(latest_1)), NULL) step_1_conversion_time,
                  prop
           FROM
             (SELECT aggregation_target,
                     timestamp,
                     step_0,
                     latest_0,
                     step_1,
                     min(latest_1) over (PARTITION by aggregation_target, prop
                                         ORDER BY timestamp DESC ROWS BETWEEN UNBOUNDED PRECEDING AND 0 PRECEDING) latest_1 ,
                                   if(has([[''], ['test_1'], ['test'], ['control'], ['unknown_3'], ['unknown_2'], ['unknown_1'], ['test_2']], prop), prop, ['Other']) as prop
              FROM
                (SELECT *,
                        if(notEmpty(arrayFilter(x -> notEmpty(x), prop_vals)), prop_vals, ['']) as prop
                 FROM
                   (SELECT e.timestamp as timestamp,
                           pdi.person_id as aggregation_target,
                           pdi.person_id as person_id ,
                           if(event = '$pageview', 1, 0) as step_0,
                           if(step_0 = 1, timestamp, null) as latest_0,
                           if(event = '$pageleave', 1, 0) as step_1,
                           if(step_1 = 1, timestamp, null) as latest_1,
                           array(replaceRegexpAll(JSONExtractRaw(properties, '$feature/a-b-test'), '^"|"$', '')) AS prop_basic,
                           prop_basic as prop,
                           argMinIf(prop, timestamp, notEmpty(arrayFilter(x -> notEmpty(x), prop))) over (PARTITION by aggregation_target) as prop_vals
                    FROM events e
                    INNER JOIN
                      (SELECT distinct_id,
                              argMax(person_id, version) as person_id
                       FROM person_distinct_id2
                       WHERE team_id = 2
                       GROUP BY distinct_id
                       HAVING argMax(is_deleted, version) = 0) AS pdi ON e.distinct_id = pdi.distinct_id
                    WHERE team_id = 2
                      AND event IN ['$pageleave', '$pageview']
                      AND toTimeZone(timestamp, 'UTC') >= toDateTime('2020-01-01 00:00:00', 'UTC')
                      AND toTimeZone(timestamp, 'UTC') <= toDateTime('2020-01-06 00:00:00', 'UTC')
                      AND (step_0 = 1
                           OR step_1 = 1) )))
           WHERE step_0 = 1 ))
     GROUP BY aggregation_target,
              steps,
              prop
     HAVING steps = max_steps)
  GROUP BY prop
  '
---
# name: ClickhouseTestFunnelExperimentResults.test_experiment_flow_with_event_results_with_hogql_aggregation
  '
<<<<<<< HEAD
  /* user_id:42 celery:posthog.celery.sync_insight_caching_state */
=======
  /* user_id:65 celery:posthog.celery.sync_insight_caching_state */
>>>>>>> 735d670c
  SELECT team_id,
         date_diff('second', max(timestamp), now()) AS age
  FROM events
  WHERE timestamp > date_sub(DAY, 3, now())
    AND timestamp < now()
  GROUP BY team_id
  ORDER BY age;
  '
---
# name: ClickhouseTestFunnelExperimentResults.test_experiment_flow_with_event_results_with_hogql_aggregation.1
  '
  /* celery:posthog.celery.sync_insight_caching_state */
  SELECT team_id,
         date_diff('second', max(timestamp), now()) AS age
  FROM events
  WHERE timestamp > date_sub(DAY, 3, now())
    AND timestamp < now()
  GROUP BY team_id
  ORDER BY age;
  '
---
# name: ClickhouseTestFunnelExperimentResults.test_experiment_flow_with_event_results_with_hogql_aggregation.2
  '
  /* celery:posthog.celery.sync_insight_caching_state */
  SELECT team_id,
         date_diff('second', max(timestamp), now()) AS age
  FROM events
  WHERE timestamp > date_sub(DAY, 3, now())
    AND timestamp < now()
  GROUP BY team_id
  ORDER BY age;
  '
---
# name: ClickhouseTestFunnelExperimentResults.test_experiment_flow_with_event_results_with_hogql_aggregation.3
  '
  /* celery:posthog.celery.sync_insight_caching_state */
  SELECT team_id,
         date_diff('second', max(timestamp), now()) AS age
  FROM events
  WHERE timestamp > date_sub(DAY, 3, now())
    AND timestamp < now()
  GROUP BY team_id
  ORDER BY age;
  '
---
# name: ClickhouseTestFunnelExperimentResults.test_experiment_flow_with_event_results_with_hogql_aggregation.4
  '
  /* user_id:0 request:_snapshot_ */
  SELECT groupArray(value)
  FROM
    (SELECT array(replaceRegexpAll(JSONExtractRaw(properties, '$feature/a-b-test'), '^"|"$', '')) AS value,
            count(*) as count
     FROM events e
     WHERE team_id = 2
       AND event IN ['$pageleave', '$pageview']
       AND toTimeZone(timestamp, 'UTC') >= toDateTime('2020-01-01 00:00:00', 'UTC')
       AND toTimeZone(timestamp, 'UTC') <= toDateTime('2020-01-06 00:00:00', 'UTC')
     GROUP BY value
     ORDER BY count DESC, value DESC
     LIMIT 25
     OFFSET 0)
  '
---
# name: ClickhouseTestFunnelExperimentResults.test_experiment_flow_with_event_results_with_hogql_aggregation.5
  '
  /* user_id:0 request:_snapshot_ */
  SELECT countIf(steps = 1) step_1,
         countIf(steps = 2) step_2,
         avg(step_1_average_conversion_time_inner) step_1_average_conversion_time,
         median(step_1_median_conversion_time_inner) step_1_median_conversion_time,
         prop
  FROM
    (SELECT aggregation_target,
            steps,
            avg(step_1_conversion_time) step_1_average_conversion_time_inner,
            median(step_1_conversion_time) step_1_median_conversion_time_inner ,
            prop
     FROM
       (SELECT aggregation_target,
               steps,
               max(steps) over (PARTITION BY aggregation_target, prop) as max_steps,
               step_1_conversion_time ,
               prop
        FROM
          (SELECT *,
                  if(latest_0 <= latest_1
                     AND latest_1 <= latest_0 + INTERVAL 14 DAY, 2, 1) AS steps ,
                  if(isNotNull(latest_1)
                     AND latest_1 <= latest_0 + INTERVAL 14 DAY, dateDiff('second', toDateTime(latest_0), toDateTime(latest_1)), NULL) step_1_conversion_time,
                  prop
           FROM
             (SELECT aggregation_target,
                     timestamp,
                     step_0,
                     latest_0,
                     step_1,
                     min(latest_1) over (PARTITION by aggregation_target, prop
                                         ORDER BY timestamp DESC ROWS BETWEEN UNBOUNDED PRECEDING AND 0 PRECEDING) latest_1 ,
                                   if(has([['test'], ['control'], ['']], prop), prop, ['Other']) as prop
              FROM
                (SELECT *,
                        if(notEmpty(arrayFilter(x -> notEmpty(x), prop_vals)), prop_vals, ['']) as prop
                 FROM
                   (SELECT e.timestamp as timestamp,
                           replaceRegexpAll(nullIf(nullIf(JSONExtractRaw(properties, '$account_id'), ''), 'null'), '^"|"$', '') as aggregation_target,
                           pdi.person_id as person_id ,
                           if(event = '$pageview', 1, 0) as step_0,
                           if(step_0 = 1, timestamp, null) as latest_0,
                           if(event = '$pageleave', 1, 0) as step_1,
                           if(step_1 = 1, timestamp, null) as latest_1,
                           array(replaceRegexpAll(JSONExtractRaw(properties, '$feature/a-b-test'), '^"|"$', '')) AS prop_basic,
                           prop_basic as prop,
                           argMinIf(prop, timestamp, notEmpty(arrayFilter(x -> notEmpty(x), prop))) over (PARTITION by aggregation_target) as prop_vals
                    FROM events e
                    INNER JOIN
                      (SELECT distinct_id,
                              argMax(person_id, version) as person_id
                       FROM person_distinct_id2
                       WHERE team_id = 2
                       GROUP BY distinct_id
                       HAVING argMax(is_deleted, version) = 0) AS pdi ON e.distinct_id = pdi.distinct_id
                    WHERE team_id = 2
                      AND event IN ['$pageleave', '$pageview']
                      AND toTimeZone(timestamp, 'UTC') >= toDateTime('2020-01-01 00:00:00', 'UTC')
                      AND toTimeZone(timestamp, 'UTC') <= toDateTime('2020-01-06 00:00:00', 'UTC')
                      AND (step_0 = 1
                           OR step_1 = 1) )))
           WHERE step_0 = 1 ))
     GROUP BY aggregation_target,
              steps,
              prop
     HAVING steps = max_steps)
  GROUP BY prop
  '
---
# name: ClickhouseTestTrendExperimentResults.test_experiment_flow_with_event_results
  '
<<<<<<< HEAD
  /* user_id:44 celery:posthog.celery.sync_insight_caching_state */
=======
  /* user_id:67 celery:posthog.celery.sync_insight_caching_state */
>>>>>>> 735d670c
  SELECT team_id,
         date_diff('second', max(timestamp), now()) AS age
  FROM events
  WHERE timestamp > date_sub(DAY, 3, now())
    AND timestamp < now()
  GROUP BY team_id
  ORDER BY age;
  '
---
# name: ClickhouseTestTrendExperimentResults.test_experiment_flow_with_event_results.1
  '
  /* celery:posthog.celery.sync_insight_caching_state */
  SELECT team_id,
         date_diff('second', max(timestamp), now()) AS age
  FROM events
  WHERE timestamp > date_sub(DAY, 3, now())
    AND timestamp < now()
  GROUP BY team_id
  ORDER BY age;
  '
---
# name: ClickhouseTestTrendExperimentResults.test_experiment_flow_with_event_results.2
  '
  /* celery:posthog.celery.sync_insight_caching_state */
  SELECT team_id,
         date_diff('second', max(timestamp), now()) AS age
  FROM events
  WHERE timestamp > date_sub(DAY, 3, now())
    AND timestamp < now()
  GROUP BY team_id
  ORDER BY age;
  '
---
# name: ClickhouseTestTrendExperimentResults.test_experiment_flow_with_event_results.3
  '
  /* celery:posthog.celery.sync_insight_caching_state */
  SELECT team_id,
         date_diff('second', max(timestamp), now()) AS age
  FROM events
  WHERE timestamp > date_sub(DAY, 3, now())
    AND timestamp < now()
  GROUP BY team_id
  ORDER BY age;
  '
---
# name: ClickhouseTestTrendExperimentResults.test_experiment_flow_with_event_results.4
  '
  /* user_id:0 request:_snapshot_ */
  SELECT groupArray(value)
  FROM
    (SELECT replaceRegexpAll(JSONExtractRaw(properties, '$feature/a-b-test'), '^"|"$', '') AS value,
            count(*) as count
     FROM events e
     WHERE team_id = 2
       AND event = '$pageview'
       AND toTimeZone(timestamp, 'UTC') >= toDateTime('2020-01-01 00:00:00', 'UTC')
       AND toTimeZone(timestamp, 'UTC') <= toDateTime('2020-01-06 00:00:00', 'UTC')
       AND (has(['control', 'test'], replaceRegexpAll(JSONExtractRaw(e.properties, '$feature/a-b-test'), '^"|"$', '')))
     GROUP BY value
     ORDER BY count DESC, value DESC
     LIMIT 25
     OFFSET 0)
  '
---
# name: ClickhouseTestTrendExperimentResults.test_experiment_flow_with_event_results.5
  '
  /* user_id:0 request:_snapshot_ */
  SELECT groupArray(day_start) as date,
         groupArray(count) AS total,
         breakdown_value
  FROM
    (SELECT SUM(total) as count,
            day_start,
            breakdown_value
     FROM
       (SELECT *
        FROM
          (SELECT toUInt16(0) AS total,
                  ticks.day_start as day_start,
                  breakdown_value
           FROM
             (SELECT toStartOfDay(toDateTime('2020-01-06 00:00:00', 'UTC') - number * 86400) as day_start
              FROM numbers(6)
              UNION ALL SELECT toStartOfDay(toDateTime('2020-01-01 00:00:00', 'UTC')) as day_start) as ticks
           CROSS JOIN
             (SELECT breakdown_value
              FROM
                (SELECT ['test', 'control'] as breakdown_value) ARRAY
              JOIN breakdown_value) as sec
           ORDER BY breakdown_value,
                    day_start
           UNION ALL SELECT count(*) as total,
                            toStartOfDay(toTimeZone(toDateTime(timestamp, 'UTC'), 'UTC')) as day_start,
                            replaceRegexpAll(JSONExtractRaw(properties, '$feature/a-b-test'), '^"|"$', '') as breakdown_value
           FROM events e
           WHERE e.team_id = 2
             AND event = '$pageview'
             AND (has(['control', 'test'], replaceRegexpAll(JSONExtractRaw(e.properties, '$feature/a-b-test'), '^"|"$', '')))
             AND toTimeZone(timestamp, 'UTC') >= toDateTime('2020-01-01 00:00:00', 'UTC')
             AND toTimeZone(timestamp, 'UTC') <= toDateTime('2020-01-06 00:00:00', 'UTC')
             AND replaceRegexpAll(JSONExtractRaw(properties, '$feature/a-b-test'), '^"|"$', '') in (['test', 'control'])
           GROUP BY day_start,
                    breakdown_value))
     GROUP BY day_start,
              breakdown_value
     ORDER BY breakdown_value,
              day_start)
  GROUP BY breakdown_value
  ORDER BY breakdown_value
  '
---
# name: ClickhouseTestTrendExperimentResults.test_experiment_flow_with_event_results.6
  '
  /* user_id:0 request:_snapshot_ */
  SELECT groupArray(value)
  FROM
    (SELECT replaceRegexpAll(JSONExtractRaw(properties, '$feature_flag_response'), '^"|"$', '') AS value,
            count(*) as count
     FROM events e
     WHERE team_id = 2
       AND event = '$feature_flag_called'
       AND toTimeZone(timestamp, 'UTC') >= toDateTime('2020-01-01 00:00:00', 'UTC')
       AND toTimeZone(timestamp, 'UTC') <= toDateTime('2020-01-06 00:00:00', 'UTC')
       AND (has(['control', 'test'], replaceRegexpAll(JSONExtractRaw(e.properties, '$feature_flag_response'), '^"|"$', ''))
            AND has(['a-b-test'], replaceRegexpAll(JSONExtractRaw(e.properties, '$feature_flag'), '^"|"$', '')))
     GROUP BY value
     ORDER BY count DESC, value DESC
     LIMIT 25
     OFFSET 0)
  '
---
# name: ClickhouseTestTrendExperimentResults.test_experiment_flow_with_event_results.7
  '
  /* user_id:0 request:_snapshot_ */
  SELECT groupArray(day_start) as date,
         groupArray(count) AS total,
         breakdown_value
  FROM
    (SELECT SUM(total) as count,
            day_start,
            breakdown_value
     FROM
       (SELECT *
        FROM
          (SELECT toUInt16(0) AS total,
                  ticks.day_start as day_start,
                  breakdown_value
           FROM
             (SELECT toStartOfDay(toDateTime('2020-01-06 00:00:00', 'UTC') - number * 86400) as day_start
              FROM numbers(6)
              UNION ALL SELECT toStartOfDay(toDateTime('2020-01-01 00:00:00', 'UTC')) as day_start) as ticks
           CROSS JOIN
             (SELECT breakdown_value
              FROM
                (SELECT ['control', 'test'] as breakdown_value) ARRAY
              JOIN breakdown_value) as sec
           ORDER BY breakdown_value,
                    day_start
           UNION ALL SELECT count(DISTINCT person_id) as total,
                            toStartOfDay(toTimeZone(toDateTime(timestamp, 'UTC'), 'UTC')) as day_start,
                            breakdown_value
           FROM
             (SELECT person_id,
                     min(timestamp) as timestamp,
                     breakdown_value
              FROM
                (SELECT pdi.person_id as person_id,
                        timestamp,
                        replaceRegexpAll(JSONExtractRaw(properties, '$feature_flag_response'), '^"|"$', '') as breakdown_value
                 FROM events e
                 INNER JOIN
                   (SELECT distinct_id,
                           argMax(person_id, version) as person_id
                    FROM person_distinct_id2
                    WHERE team_id = 2
                    GROUP BY distinct_id
                    HAVING argMax(is_deleted, version) = 0) as pdi ON events.distinct_id = pdi.distinct_id
                 WHERE e.team_id = 2
                   AND event = '$feature_flag_called'
                   AND (has(['control', 'test'], replaceRegexpAll(JSONExtractRaw(e.properties, '$feature_flag_response'), '^"|"$', ''))
                        AND has(['a-b-test'], replaceRegexpAll(JSONExtractRaw(e.properties, '$feature_flag'), '^"|"$', '')))
                   AND toTimeZone(timestamp, 'UTC') >= toDateTime('2020-01-01 00:00:00', 'UTC')
                   AND toTimeZone(timestamp, 'UTC') <= toDateTime('2020-01-06 00:00:00', 'UTC')
                   AND replaceRegexpAll(JSONExtractRaw(properties, '$feature_flag_response'), '^"|"$', '') in (['control', 'test']) )
              GROUP BY person_id,
                       breakdown_value) AS pdi
           GROUP BY day_start,
                    breakdown_value))
     GROUP BY day_start,
              breakdown_value
     ORDER BY breakdown_value,
              day_start)
  GROUP BY breakdown_value
  ORDER BY breakdown_value
  '
---
# name: ClickhouseTestTrendExperimentResults.test_experiment_flow_with_event_results_for_three_test_variants
  '
<<<<<<< HEAD
  /* user_id:45 celery:posthog.celery.sync_insight_caching_state */
=======
  /* user_id:68 celery:posthog.celery.sync_insight_caching_state */
>>>>>>> 735d670c
  SELECT team_id,
         date_diff('second', max(timestamp), now()) AS age
  FROM events
  WHERE timestamp > date_sub(DAY, 3, now())
    AND timestamp < now()
  GROUP BY team_id
  ORDER BY age;
  '
---
# name: ClickhouseTestTrendExperimentResults.test_experiment_flow_with_event_results_for_three_test_variants.1
  '
  /* celery:posthog.celery.sync_insight_caching_state */
  SELECT team_id,
         date_diff('second', max(timestamp), now()) AS age
  FROM events
  WHERE timestamp > date_sub(DAY, 3, now())
    AND timestamp < now()
  GROUP BY team_id
  ORDER BY age;
  '
---
# name: ClickhouseTestTrendExperimentResults.test_experiment_flow_with_event_results_for_three_test_variants.2
  '
  /* celery:posthog.celery.sync_insight_caching_state */
  SELECT team_id,
         date_diff('second', max(timestamp), now()) AS age
  FROM events
  WHERE timestamp > date_sub(DAY, 3, now())
    AND timestamp < now()
  GROUP BY team_id
  ORDER BY age;
  '
---
# name: ClickhouseTestTrendExperimentResults.test_experiment_flow_with_event_results_for_three_test_variants.3
  '
  /* celery:posthog.celery.sync_insight_caching_state */
  SELECT team_id,
         date_diff('second', max(timestamp), now()) AS age
  FROM events
  WHERE timestamp > date_sub(DAY, 3, now())
    AND timestamp < now()
  GROUP BY team_id
  ORDER BY age;
  '
---
# name: ClickhouseTestTrendExperimentResults.test_experiment_flow_with_event_results_for_three_test_variants.4
  '
  /* user_id:0 request:_snapshot_ */
  SELECT groupArray(value)
  FROM
    (SELECT replaceRegexpAll(JSONExtractRaw(properties, '$feature/a-b-test'), '^"|"$', '') AS value,
            count(*) as count
     FROM events e
     WHERE team_id = 2
       AND event = '$pageview1'
       AND toTimeZone(timestamp, 'UTC') >= toDateTime('2020-01-01 00:00:00', 'UTC')
       AND toTimeZone(timestamp, 'UTC') <= toDateTime('2020-01-06 00:00:00', 'UTC')
       AND (has(['control', 'test_1', 'test_2', 'test'], replaceRegexpAll(JSONExtractRaw(e.properties, '$feature/a-b-test'), '^"|"$', '')))
     GROUP BY value
     ORDER BY count DESC, value DESC
     LIMIT 25
     OFFSET 0)
  '
---
# name: ClickhouseTestTrendExperimentResults.test_experiment_flow_with_event_results_for_three_test_variants.5
  '
  /* user_id:0 request:_snapshot_ */
  SELECT groupArray(day_start) as date,
         groupArray(count) AS total,
         breakdown_value
  FROM
    (SELECT SUM(total) as count,
            day_start,
            breakdown_value
     FROM
       (SELECT *
        FROM
          (SELECT toUInt16(0) AS total,
                  ticks.day_start as day_start,
                  breakdown_value
           FROM
             (SELECT toStartOfDay(toDateTime('2020-01-06 00:00:00', 'UTC') - number * 86400) as day_start
              FROM numbers(6)
              UNION ALL SELECT toStartOfDay(toDateTime('2020-01-01 00:00:00', 'UTC')) as day_start) as ticks
           CROSS JOIN
             (SELECT breakdown_value
              FROM
                (SELECT ['control', 'test_1', 'test_2'] as breakdown_value) ARRAY
              JOIN breakdown_value) as sec
           ORDER BY breakdown_value,
                    day_start
           UNION ALL SELECT count(*) as total,
                            toStartOfDay(toTimeZone(toDateTime(timestamp, 'UTC'), 'UTC')) as day_start,
                            replaceRegexpAll(JSONExtractRaw(properties, '$feature/a-b-test'), '^"|"$', '') as breakdown_value
           FROM events e
           WHERE e.team_id = 2
             AND event = '$pageview1'
             AND (has(['control', 'test_1', 'test_2', 'test'], replaceRegexpAll(JSONExtractRaw(e.properties, '$feature/a-b-test'), '^"|"$', '')))
             AND toTimeZone(timestamp, 'UTC') >= toDateTime('2020-01-01 00:00:00', 'UTC')
             AND toTimeZone(timestamp, 'UTC') <= toDateTime('2020-01-06 00:00:00', 'UTC')
             AND replaceRegexpAll(JSONExtractRaw(properties, '$feature/a-b-test'), '^"|"$', '') in (['control', 'test_1', 'test_2'])
           GROUP BY day_start,
                    breakdown_value))
     GROUP BY day_start,
              breakdown_value
     ORDER BY breakdown_value,
              day_start)
  GROUP BY breakdown_value
  ORDER BY breakdown_value
  '
---
# name: ClickhouseTestTrendExperimentResults.test_experiment_flow_with_event_results_for_three_test_variants.6
  '
  /* user_id:0 request:_snapshot_ */
  SELECT groupArray(value)
  FROM
    (SELECT replaceRegexpAll(JSONExtractRaw(properties, '$feature_flag_response'), '^"|"$', '') AS value,
            count(*) as count
     FROM events e
     WHERE team_id = 2
       AND event = '$feature_flag_called'
       AND toTimeZone(timestamp, 'UTC') >= toDateTime('2020-01-01 00:00:00', 'UTC')
       AND toTimeZone(timestamp, 'UTC') <= toDateTime('2020-01-06 00:00:00', 'UTC')
       AND (has(['control', 'test_1', 'test_2', 'test'], replaceRegexpAll(JSONExtractRaw(e.properties, '$feature_flag_response'), '^"|"$', ''))
            AND has(['a-b-test'], replaceRegexpAll(JSONExtractRaw(e.properties, '$feature_flag'), '^"|"$', '')))
     GROUP BY value
     ORDER BY count DESC, value DESC
     LIMIT 25
     OFFSET 0)
  '
---
# name: ClickhouseTestTrendExperimentResults.test_experiment_flow_with_event_results_for_three_test_variants.7
  '
  /* user_id:0 request:_snapshot_ */
  SELECT [now()] AS date,
         [0] AS total,
         '' AS breakdown_value
  LIMIT 0
  '
---
# name: ClickhouseTestTrendExperimentResults.test_experiment_flow_with_event_results_out_of_timerange_timezone
  '
<<<<<<< HEAD
  /* user_id:47 celery:posthog.celery.sync_insight_caching_state */
=======
  /* user_id:70 celery:posthog.celery.sync_insight_caching_state */
>>>>>>> 735d670c
  SELECT team_id,
         date_diff('second', max(timestamp), now()) AS age
  FROM events
  WHERE timestamp > date_sub(DAY, 3, now())
    AND timestamp < now()
  GROUP BY team_id
  ORDER BY age;
  '
---
# name: ClickhouseTestTrendExperimentResults.test_experiment_flow_with_event_results_out_of_timerange_timezone.1
  '
  /* celery:posthog.celery.sync_insight_caching_state */
  SELECT team_id,
         date_diff('second', max(timestamp), now()) AS age
  FROM events
  WHERE timestamp > date_sub(DAY, 3, now())
    AND timestamp < now()
  GROUP BY team_id
  ORDER BY age;
  '
---
# name: ClickhouseTestTrendExperimentResults.test_experiment_flow_with_event_results_out_of_timerange_timezone.2
  '
  /* celery:posthog.celery.sync_insight_caching_state */
  SELECT team_id,
         date_diff('second', max(timestamp), now()) AS age
  FROM events
  WHERE timestamp > date_sub(DAY, 3, now())
    AND timestamp < now()
  GROUP BY team_id
  ORDER BY age;
  '
---
# name: ClickhouseTestTrendExperimentResults.test_experiment_flow_with_event_results_out_of_timerange_timezone.3
  '
  /* celery:posthog.celery.sync_insight_caching_state */
  SELECT team_id,
         date_diff('second', max(timestamp), now()) AS age
  FROM events
  WHERE timestamp > date_sub(DAY, 3, now())
    AND timestamp < now()
  GROUP BY team_id
  ORDER BY age;
  '
---
# name: ClickhouseTestTrendExperimentResults.test_experiment_flow_with_event_results_out_of_timerange_timezone.4
  '
  /* user_id:0 request:_snapshot_ */
  SELECT groupArray(value)
  FROM
    (SELECT replaceRegexpAll(JSONExtractRaw(properties, '$feature/a-b-test'), '^"|"$', '') AS value,
            count(*) as count
     FROM events e
     WHERE team_id = 2
       AND event = '$pageview'
       AND toTimeZone(timestamp, 'US/Pacific') >= toDateTime('2020-01-01 02:10:00', 'US/Pacific')
       AND toTimeZone(timestamp, 'US/Pacific') <= toDateTime('2020-01-06 07:00:00', 'US/Pacific')
       AND (has(['control', 'test'], replaceRegexpAll(JSONExtractRaw(e.properties, '$feature/a-b-test'), '^"|"$', '')))
     GROUP BY value
     ORDER BY count DESC, value DESC
     LIMIT 25
     OFFSET 0)
  '
---
# name: ClickhouseTestTrendExperimentResults.test_experiment_flow_with_event_results_out_of_timerange_timezone.5
  '
  /* user_id:0 request:_snapshot_ */
  SELECT groupArray(day_start) as date,
         groupArray(count) AS total,
         breakdown_value
  FROM
    (SELECT SUM(total) as count,
            day_start,
            breakdown_value
     FROM
       (SELECT *
        FROM
          (SELECT toUInt16(0) AS total,
                  ticks.day_start as day_start,
                  breakdown_value
           FROM
             (SELECT toStartOfDay(toDateTime('2020-01-06 07:00:00', 'US/Pacific') - number * 86400) as day_start
              FROM numbers(6)
              UNION ALL SELECT toStartOfDay(toDateTime('2020-01-01 02:10:00', 'US/Pacific')) as day_start) as ticks
           CROSS JOIN
             (SELECT breakdown_value
              FROM
                (SELECT ['test', 'control'] as breakdown_value) ARRAY
              JOIN breakdown_value) as sec
           ORDER BY breakdown_value,
                    day_start
           UNION ALL SELECT count(*) as total,
                            toStartOfDay(toTimeZone(toDateTime(timestamp, 'UTC'), 'US/Pacific')) as day_start,
                            replaceRegexpAll(JSONExtractRaw(properties, '$feature/a-b-test'), '^"|"$', '') as breakdown_value
           FROM events e
           WHERE e.team_id = 2
             AND event = '$pageview'
             AND (has(['control', 'test'], replaceRegexpAll(JSONExtractRaw(e.properties, '$feature/a-b-test'), '^"|"$', '')))
             AND toTimeZone(timestamp, 'US/Pacific') >= toDateTime('2020-01-01 02:10:00', 'US/Pacific')
             AND toTimeZone(timestamp, 'US/Pacific') <= toDateTime('2020-01-06 07:00:00', 'US/Pacific')
             AND replaceRegexpAll(JSONExtractRaw(properties, '$feature/a-b-test'), '^"|"$', '') in (['test', 'control'])
           GROUP BY day_start,
                    breakdown_value))
     GROUP BY day_start,
              breakdown_value
     ORDER BY breakdown_value,
              day_start)
  GROUP BY breakdown_value
  ORDER BY breakdown_value
  '
---
# name: ClickhouseTestTrendExperimentResults.test_experiment_flow_with_event_results_out_of_timerange_timezone.6
  '
  /* user_id:0 request:_snapshot_ */
  SELECT groupArray(value)
  FROM
    (SELECT replaceRegexpAll(JSONExtractRaw(properties, '$feature_flag_response'), '^"|"$', '') AS value,
            count(*) as count
     FROM events e
     WHERE team_id = 2
       AND event = '$feature_flag_called'
       AND toTimeZone(timestamp, 'US/Pacific') >= toDateTime('2020-01-01 02:10:00', 'US/Pacific')
       AND toTimeZone(timestamp, 'US/Pacific') <= toDateTime('2020-01-06 07:00:00', 'US/Pacific')
       AND (has(['control', 'test'], replaceRegexpAll(JSONExtractRaw(e.properties, '$feature_flag_response'), '^"|"$', ''))
            AND has(['a-b-test'], replaceRegexpAll(JSONExtractRaw(e.properties, '$feature_flag'), '^"|"$', '')))
     GROUP BY value
     ORDER BY count DESC, value DESC
     LIMIT 25
     OFFSET 0)
  '
---
# name: ClickhouseTestTrendExperimentResults.test_experiment_flow_with_event_results_out_of_timerange_timezone.7
  '
  /* user_id:0 request:_snapshot_ */
  SELECT groupArray(day_start) as date,
         groupArray(count) AS total,
         breakdown_value
  FROM
    (SELECT SUM(total) as count,
            day_start,
            breakdown_value
     FROM
       (SELECT *
        FROM
          (SELECT toUInt16(0) AS total,
                  ticks.day_start as day_start,
                  breakdown_value
           FROM
             (SELECT toStartOfDay(toDateTime('2020-01-06 07:00:00', 'US/Pacific') - number * 86400) as day_start
              FROM numbers(6)
              UNION ALL SELECT toStartOfDay(toDateTime('2020-01-01 02:10:00', 'US/Pacific')) as day_start) as ticks
           CROSS JOIN
             (SELECT breakdown_value
              FROM
                (SELECT ['control', 'test'] as breakdown_value) ARRAY
              JOIN breakdown_value) as sec
           ORDER BY breakdown_value,
                    day_start
           UNION ALL SELECT count(DISTINCT person_id) as total,
                            toStartOfDay(toTimeZone(toDateTime(timestamp, 'UTC'), 'US/Pacific')) as day_start,
                            breakdown_value
           FROM
             (SELECT person_id,
                     min(timestamp) as timestamp,
                     breakdown_value
              FROM
                (SELECT pdi.person_id as person_id,
                        timestamp,
                        replaceRegexpAll(JSONExtractRaw(properties, '$feature_flag_response'), '^"|"$', '') as breakdown_value
                 FROM events e
                 INNER JOIN
                   (SELECT distinct_id,
                           argMax(person_id, version) as person_id
                    FROM person_distinct_id2
                    WHERE team_id = 2
                    GROUP BY distinct_id
                    HAVING argMax(is_deleted, version) = 0) as pdi ON events.distinct_id = pdi.distinct_id
                 WHERE e.team_id = 2
                   AND event = '$feature_flag_called'
                   AND (has(['control', 'test'], replaceRegexpAll(JSONExtractRaw(e.properties, '$feature_flag_response'), '^"|"$', ''))
                        AND has(['a-b-test'], replaceRegexpAll(JSONExtractRaw(e.properties, '$feature_flag'), '^"|"$', '')))
                   AND toTimeZone(timestamp, 'US/Pacific') >= toDateTime('2020-01-01 02:10:00', 'US/Pacific')
                   AND toTimeZone(timestamp, 'US/Pacific') <= toDateTime('2020-01-06 07:00:00', 'US/Pacific')
                   AND replaceRegexpAll(JSONExtractRaw(properties, '$feature_flag_response'), '^"|"$', '') in (['control', 'test']) )
              GROUP BY person_id,
                       breakdown_value) AS pdi
           GROUP BY day_start,
                    breakdown_value))
     GROUP BY day_start,
              breakdown_value
     ORDER BY breakdown_value,
              day_start)
  GROUP BY breakdown_value
  ORDER BY breakdown_value
  '
---
# name: ClickhouseTestTrendExperimentResults.test_experiment_flow_with_event_results_with_hogql_filter
  '
<<<<<<< HEAD
  /* user_id:48 celery:posthog.celery.sync_insight_caching_state */
=======
  /* user_id:72 celery:posthog.celery.sync_insight_caching_state */
>>>>>>> 735d670c
  SELECT team_id,
         date_diff('second', max(timestamp), now()) AS age
  FROM events
  WHERE timestamp > date_sub(DAY, 3, now())
    AND timestamp < now()
  GROUP BY team_id
  ORDER BY age;
  '
---
# name: ClickhouseTestTrendExperimentResults.test_experiment_flow_with_event_results_with_hogql_filter.1
  '
  /* celery:posthog.celery.sync_insight_caching_state */
  SELECT team_id,
         date_diff('second', max(timestamp), now()) AS age
  FROM events
  WHERE timestamp > date_sub(DAY, 3, now())
    AND timestamp < now()
  GROUP BY team_id
  ORDER BY age;
  '
---
# name: ClickhouseTestTrendExperimentResults.test_experiment_flow_with_event_results_with_hogql_filter.2
  '
  /* celery:posthog.celery.sync_insight_caching_state */
  SELECT team_id,
         date_diff('second', max(timestamp), now()) AS age
  FROM events
  WHERE timestamp > date_sub(DAY, 3, now())
    AND timestamp < now()
  GROUP BY team_id
  ORDER BY age;
  '
---
# name: ClickhouseTestTrendExperimentResults.test_experiment_flow_with_event_results_with_hogql_filter.3
  '
  /* celery:posthog.celery.sync_insight_caching_state */
  SELECT team_id,
         date_diff('second', max(timestamp), now()) AS age
  FROM events
  WHERE timestamp > date_sub(DAY, 3, now())
    AND timestamp < now()
  GROUP BY team_id
  ORDER BY age;
  '
---
# name: ClickhouseTestTrendExperimentResults.test_experiment_flow_with_event_results_with_hogql_filter.4
  '
  /* user_id:0 request:_snapshot_ */
  SELECT groupArray(value)
  FROM
    (SELECT replaceRegexpAll(JSONExtractRaw(properties, '$feature/a-b-test'), '^"|"$', '') AS value,
            count(*) as count
     FROM events e
     WHERE team_id = 2
       AND event = '$pageview'
       AND toTimeZone(timestamp, 'UTC') >= toDateTime('2020-01-01 00:00:00', 'UTC')
       AND toTimeZone(timestamp, 'UTC') <= toDateTime('2020-01-06 00:00:00', 'UTC')
       AND ((has(['control', 'test'], replaceRegexpAll(JSONExtractRaw(e.properties, '$feature/a-b-test'), '^"|"$', '')))
            AND (ifNull(ilike(replaceRegexpAll(nullIf(nullIf(JSONExtractRaw(properties, 'hogql'), ''), 'null'), '^"|"$', ''), 'true'), isNull(replaceRegexpAll(nullIf(nullIf(JSONExtractRaw(properties, 'hogql'), ''), 'null'), '^"|"$', ''))
                        and isNull('true'))))
     GROUP BY value
     ORDER BY count DESC, value DESC
     LIMIT 25
     OFFSET 0)
  '
---
# name: ClickhouseTestTrendExperimentResults.test_experiment_flow_with_event_results_with_hogql_filter.5
  '
  /* user_id:0 request:_snapshot_ */
  SELECT groupArray(day_start) as date,
         groupArray(count) AS total,
         breakdown_value
  FROM
    (SELECT SUM(total) as count,
            day_start,
            breakdown_value
     FROM
       (SELECT *
        FROM
          (SELECT toUInt16(0) AS total,
                  ticks.day_start as day_start,
                  breakdown_value
           FROM
             (SELECT toStartOfDay(toDateTime('2020-01-06 00:00:00', 'UTC') - number * 86400) as day_start
              FROM numbers(6)
              UNION ALL SELECT toStartOfDay(toDateTime('2020-01-01 00:00:00', 'UTC')) as day_start) as ticks
           CROSS JOIN
             (SELECT breakdown_value
              FROM
                (SELECT ['test', 'control'] as breakdown_value) ARRAY
              JOIN breakdown_value) as sec
           ORDER BY breakdown_value,
                    day_start
           UNION ALL SELECT count(*) as total,
                            toStartOfDay(toTimeZone(toDateTime(timestamp, 'UTC'), 'UTC')) as day_start,
                            replaceRegexpAll(JSONExtractRaw(properties, '$feature/a-b-test'), '^"|"$', '') as breakdown_value
           FROM events e
           WHERE e.team_id = 2
             AND event = '$pageview'
             AND ((has(['control', 'test'], replaceRegexpAll(JSONExtractRaw(e.properties, '$feature/a-b-test'), '^"|"$', '')))
                  AND (ifNull(ilike(replaceRegexpAll(nullIf(nullIf(JSONExtractRaw(properties, 'hogql'), ''), 'null'), '^"|"$', ''), 'true'), isNull(replaceRegexpAll(nullIf(nullIf(JSONExtractRaw(properties, 'hogql'), ''), 'null'), '^"|"$', ''))
                              and isNull('true'))))
             AND toTimeZone(timestamp, 'UTC') >= toDateTime('2020-01-01 00:00:00', 'UTC')
             AND toTimeZone(timestamp, 'UTC') <= toDateTime('2020-01-06 00:00:00', 'UTC')
             AND replaceRegexpAll(JSONExtractRaw(properties, '$feature/a-b-test'), '^"|"$', '') in (['test', 'control'])
           GROUP BY day_start,
                    breakdown_value))
     GROUP BY day_start,
              breakdown_value
     ORDER BY breakdown_value,
              day_start)
  GROUP BY breakdown_value
  ORDER BY breakdown_value
  '
---
# name: ClickhouseTestTrendExperimentResults.test_experiment_flow_with_event_results_with_hogql_filter.6
  '
  /* user_id:0 request:_snapshot_ */
  SELECT groupArray(value)
  FROM
    (SELECT replaceRegexpAll(JSONExtractRaw(properties, '$feature_flag_response'), '^"|"$', '') AS value,
            count(*) as count
     FROM events e
     WHERE team_id = 2
       AND event = '$feature_flag_called'
       AND toTimeZone(timestamp, 'UTC') >= toDateTime('2020-01-01 00:00:00', 'UTC')
       AND toTimeZone(timestamp, 'UTC') <= toDateTime('2020-01-06 00:00:00', 'UTC')
       AND (has(['control', 'test'], replaceRegexpAll(JSONExtractRaw(e.properties, '$feature_flag_response'), '^"|"$', ''))
            AND has(['a-b-test'], replaceRegexpAll(JSONExtractRaw(e.properties, '$feature_flag'), '^"|"$', '')))
     GROUP BY value
     ORDER BY count DESC, value DESC
     LIMIT 25
     OFFSET 0)
  '
---
# name: ClickhouseTestTrendExperimentResults.test_experiment_flow_with_event_results_with_hogql_filter.7
  '
  /* user_id:0 request:_snapshot_ */
  SELECT groupArray(day_start) as date,
         groupArray(count) AS total,
         breakdown_value
  FROM
    (SELECT SUM(total) as count,
            day_start,
            breakdown_value
     FROM
       (SELECT *
        FROM
          (SELECT toUInt16(0) AS total,
                  ticks.day_start as day_start,
                  breakdown_value
           FROM
             (SELECT toStartOfDay(toDateTime('2020-01-06 00:00:00', 'UTC') - number * 86400) as day_start
              FROM numbers(6)
              UNION ALL SELECT toStartOfDay(toDateTime('2020-01-01 00:00:00', 'UTC')) as day_start) as ticks
           CROSS JOIN
             (SELECT breakdown_value
              FROM
                (SELECT ['control', 'test'] as breakdown_value) ARRAY
              JOIN breakdown_value) as sec
           ORDER BY breakdown_value,
                    day_start
           UNION ALL SELECT count(DISTINCT person_id) as total,
                            toStartOfDay(toTimeZone(toDateTime(timestamp, 'UTC'), 'UTC')) as day_start,
                            breakdown_value
           FROM
             (SELECT person_id,
                     min(timestamp) as timestamp,
                     breakdown_value
              FROM
                (SELECT pdi.person_id as person_id,
                        timestamp,
                        replaceRegexpAll(JSONExtractRaw(properties, '$feature_flag_response'), '^"|"$', '') as breakdown_value
                 FROM events e
                 INNER JOIN
                   (SELECT distinct_id,
                           argMax(person_id, version) as person_id
                    FROM person_distinct_id2
                    WHERE team_id = 2
                    GROUP BY distinct_id
                    HAVING argMax(is_deleted, version) = 0) as pdi ON events.distinct_id = pdi.distinct_id
                 WHERE e.team_id = 2
                   AND event = '$feature_flag_called'
                   AND (has(['control', 'test'], replaceRegexpAll(JSONExtractRaw(e.properties, '$feature_flag_response'), '^"|"$', ''))
                        AND has(['a-b-test'], replaceRegexpAll(JSONExtractRaw(e.properties, '$feature_flag'), '^"|"$', '')))
                   AND toTimeZone(timestamp, 'UTC') >= toDateTime('2020-01-01 00:00:00', 'UTC')
                   AND toTimeZone(timestamp, 'UTC') <= toDateTime('2020-01-06 00:00:00', 'UTC')
                   AND replaceRegexpAll(JSONExtractRaw(properties, '$feature_flag_response'), '^"|"$', '') in (['control', 'test']) )
              GROUP BY person_id,
                       breakdown_value) AS pdi
           GROUP BY day_start,
                    breakdown_value))
     GROUP BY day_start,
              breakdown_value
     ORDER BY breakdown_value,
              day_start)
  GROUP BY breakdown_value
  ORDER BY breakdown_value
  '
---<|MERGE_RESOLUTION|>--- conflicted
+++ resolved
@@ -1,10 +1,6 @@
 # name: ClickhouseTestFunnelExperimentResults.test_experiment_flow_with_event_results
   '
-<<<<<<< HEAD
-  /* user_id:38 celery:posthog.celery.sync_insight_caching_state */
-=======
   /* user_id:61 celery:posthog.celery.sync_insight_caching_state */
->>>>>>> 735d670c
   SELECT team_id,
          date_diff('second', max(timestamp), now()) AS age
   FROM events
@@ -85,9 +81,10 @@
      FROM
        (SELECT aggregation_target,
                steps,
-               max(steps) over (PARTITION BY aggregation_target, prop) as max_steps,
-               step_1_conversion_time ,
-               prop
+               max(steps) over (PARTITION BY aggregation_target,
+                                             prop) as max_steps,
+                               step_1_conversion_time ,
+                               prop
         FROM
           (SELECT *,
                   if(latest_0 <= latest_1
@@ -96,14 +93,13 @@
                      AND latest_1 <= latest_0 + INTERVAL 14 DAY, dateDiff('second', toDateTime(latest_0), toDateTime(latest_1)), NULL) step_1_conversion_time,
                   prop
            FROM
-             (SELECT aggregation_target,
-                     timestamp,
-                     step_0,
-                     latest_0,
-                     step_1,
-                     min(latest_1) over (PARTITION by aggregation_target, prop
-                                         ORDER BY timestamp DESC ROWS BETWEEN UNBOUNDED PRECEDING AND 0 PRECEDING) latest_1 ,
-                                   if(has([['test'], ['control'], ['']], prop), prop, ['Other']) as prop
+             (SELECT aggregation_target, timestamp, step_0,
+                                                    latest_0,
+                                                    step_1,
+                                                    min(latest_1) over (PARTITION by aggregation_target,
+                                                                                     prop
+                                                                        ORDER BY timestamp DESC ROWS BETWEEN UNBOUNDED PRECEDING AND 0 PRECEDING) latest_1 ,
+                                                                       if(has([['test'], ['control'], ['']], prop), prop, ['Other']) as prop
               FROM
                 (SELECT *,
                         if(notEmpty(arrayFilter(x -> notEmpty(x), prop_vals)), prop_vals, ['']) as prop
@@ -142,11 +138,7 @@
 ---
 # name: ClickhouseTestFunnelExperimentResults.test_experiment_flow_with_event_results_and_events_out_of_time_range_timezones
   '
-<<<<<<< HEAD
-  /* user_id:39 celery:posthog.celery.sync_insight_caching_state */
-=======
   /* user_id:62 celery:posthog.celery.sync_insight_caching_state */
->>>>>>> 735d670c
   SELECT team_id,
          date_diff('second', max(timestamp), now()) AS age
   FROM events
@@ -227,9 +219,10 @@
      FROM
        (SELECT aggregation_target,
                steps,
-               max(steps) over (PARTITION BY aggregation_target, prop) as max_steps,
-               step_1_conversion_time ,
-               prop
+               max(steps) over (PARTITION BY aggregation_target,
+                                             prop) as max_steps,
+                               step_1_conversion_time ,
+                               prop
         FROM
           (SELECT *,
                   if(latest_0 <= latest_1
@@ -238,14 +231,13 @@
                      AND latest_1 <= latest_0 + INTERVAL 14 DAY, dateDiff('second', toDateTime(latest_0), toDateTime(latest_1)), NULL) step_1_conversion_time,
                   prop
            FROM
-             (SELECT aggregation_target,
-                     timestamp,
-                     step_0,
-                     latest_0,
-                     step_1,
-                     min(latest_1) over (PARTITION by aggregation_target, prop
-                                         ORDER BY timestamp DESC ROWS BETWEEN UNBOUNDED PRECEDING AND 0 PRECEDING) latest_1 ,
-                                   if(has([['test'], ['control']], prop), prop, ['Other']) as prop
+             (SELECT aggregation_target, timestamp, step_0,
+                                                    latest_0,
+                                                    step_1,
+                                                    min(latest_1) over (PARTITION by aggregation_target,
+                                                                                     prop
+                                                                        ORDER BY timestamp DESC ROWS BETWEEN UNBOUNDED PRECEDING AND 0 PRECEDING) latest_1 ,
+                                                                       if(has([['test'], ['control']], prop), prop, ['Other']) as prop
               FROM
                 (SELECT *,
                         if(notEmpty(arrayFilter(x -> notEmpty(x), prop_vals)), prop_vals, ['']) as prop
@@ -284,11 +276,7 @@
 ---
 # name: ClickhouseTestFunnelExperimentResults.test_experiment_flow_with_event_results_for_three_test_variants
   '
-<<<<<<< HEAD
-  /* user_id:41 celery:posthog.celery.sync_insight_caching_state */
-=======
   /* user_id:64 celery:posthog.celery.sync_insight_caching_state */
->>>>>>> 735d670c
   SELECT team_id,
          date_diff('second', max(timestamp), now()) AS age
   FROM events
@@ -369,9 +357,10 @@
      FROM
        (SELECT aggregation_target,
                steps,
-               max(steps) over (PARTITION BY aggregation_target, prop) as max_steps,
-               step_1_conversion_time ,
-               prop
+               max(steps) over (PARTITION BY aggregation_target,
+                                             prop) as max_steps,
+                               step_1_conversion_time ,
+                               prop
         FROM
           (SELECT *,
                   if(latest_0 <= latest_1
@@ -380,14 +369,13 @@
                      AND latest_1 <= latest_0 + INTERVAL 14 DAY, dateDiff('second', toDateTime(latest_0), toDateTime(latest_1)), NULL) step_1_conversion_time,
                   prop
            FROM
-             (SELECT aggregation_target,
-                     timestamp,
-                     step_0,
-                     latest_0,
-                     step_1,
-                     min(latest_1) over (PARTITION by aggregation_target, prop
-                                         ORDER BY timestamp DESC ROWS BETWEEN UNBOUNDED PRECEDING AND 0 PRECEDING) latest_1 ,
-                                   if(has([[''], ['test_1'], ['test'], ['control'], ['unknown_3'], ['unknown_2'], ['unknown_1'], ['test_2']], prop), prop, ['Other']) as prop
+             (SELECT aggregation_target, timestamp, step_0,
+                                                    latest_0,
+                                                    step_1,
+                                                    min(latest_1) over (PARTITION by aggregation_target,
+                                                                                     prop
+                                                                        ORDER BY timestamp DESC ROWS BETWEEN UNBOUNDED PRECEDING AND 0 PRECEDING) latest_1 ,
+                                                                       if(has([[''], ['test_1'], ['test'], ['control'], ['unknown_3'], ['unknown_2'], ['unknown_1'], ['test_2']], prop), prop, ['Other']) as prop
               FROM
                 (SELECT *,
                         if(notEmpty(arrayFilter(x -> notEmpty(x), prop_vals)), prop_vals, ['']) as prop
@@ -426,11 +414,7 @@
 ---
 # name: ClickhouseTestFunnelExperimentResults.test_experiment_flow_with_event_results_with_hogql_aggregation
   '
-<<<<<<< HEAD
-  /* user_id:42 celery:posthog.celery.sync_insight_caching_state */
-=======
   /* user_id:65 celery:posthog.celery.sync_insight_caching_state */
->>>>>>> 735d670c
   SELECT team_id,
          date_diff('second', max(timestamp), now()) AS age
   FROM events
@@ -511,9 +495,10 @@
      FROM
        (SELECT aggregation_target,
                steps,
-               max(steps) over (PARTITION BY aggregation_target, prop) as max_steps,
-               step_1_conversion_time ,
-               prop
+               max(steps) over (PARTITION BY aggregation_target,
+                                             prop) as max_steps,
+                               step_1_conversion_time ,
+                               prop
         FROM
           (SELECT *,
                   if(latest_0 <= latest_1
@@ -522,14 +507,13 @@
                      AND latest_1 <= latest_0 + INTERVAL 14 DAY, dateDiff('second', toDateTime(latest_0), toDateTime(latest_1)), NULL) step_1_conversion_time,
                   prop
            FROM
-             (SELECT aggregation_target,
-                     timestamp,
-                     step_0,
-                     latest_0,
-                     step_1,
-                     min(latest_1) over (PARTITION by aggregation_target, prop
-                                         ORDER BY timestamp DESC ROWS BETWEEN UNBOUNDED PRECEDING AND 0 PRECEDING) latest_1 ,
-                                   if(has([['test'], ['control'], ['']], prop), prop, ['Other']) as prop
+             (SELECT aggregation_target, timestamp, step_0,
+                                                    latest_0,
+                                                    step_1,
+                                                    min(latest_1) over (PARTITION by aggregation_target,
+                                                                                     prop
+                                                                        ORDER BY timestamp DESC ROWS BETWEEN UNBOUNDED PRECEDING AND 0 PRECEDING) latest_1 ,
+                                                                       if(has([['test'], ['control'], ['']], prop), prop, ['Other']) as prop
               FROM
                 (SELECT *,
                         if(notEmpty(arrayFilter(x -> notEmpty(x), prop_vals)), prop_vals, ['']) as prop
@@ -568,11 +552,7 @@
 ---
 # name: ClickhouseTestTrendExperimentResults.test_experiment_flow_with_event_results
   '
-<<<<<<< HEAD
-  /* user_id:44 celery:posthog.celery.sync_insight_caching_state */
-=======
   /* user_id:67 celery:posthog.celery.sync_insight_caching_state */
->>>>>>> 735d670c
   SELECT team_id,
          date_diff('second', max(timestamp), now()) AS age
   FROM events
@@ -739,9 +719,7 @@
                      min(timestamp) as timestamp,
                      breakdown_value
               FROM
-                (SELECT pdi.person_id as person_id,
-                        timestamp,
-                        replaceRegexpAll(JSONExtractRaw(properties, '$feature_flag_response'), '^"|"$', '') as breakdown_value
+                (SELECT pdi.person_id as person_id, timestamp, replaceRegexpAll(JSONExtractRaw(properties, '$feature_flag_response'), '^"|"$', '') as breakdown_value
                  FROM events e
                  INNER JOIN
                    (SELECT distinct_id,
@@ -771,11 +749,7 @@
 ---
 # name: ClickhouseTestTrendExperimentResults.test_experiment_flow_with_event_results_for_three_test_variants
   '
-<<<<<<< HEAD
-  /* user_id:45 celery:posthog.celery.sync_insight_caching_state */
-=======
   /* user_id:68 celery:posthog.celery.sync_insight_caching_state */
->>>>>>> 735d670c
   SELECT team_id,
          date_diff('second', max(timestamp), now()) AS age
   FROM events
@@ -918,11 +892,7 @@
 ---
 # name: ClickhouseTestTrendExperimentResults.test_experiment_flow_with_event_results_out_of_timerange_timezone
   '
-<<<<<<< HEAD
-  /* user_id:47 celery:posthog.celery.sync_insight_caching_state */
-=======
   /* user_id:70 celery:posthog.celery.sync_insight_caching_state */
->>>>>>> 735d670c
   SELECT team_id,
          date_diff('second', max(timestamp), now()) AS age
   FROM events
@@ -1089,9 +1059,7 @@
                      min(timestamp) as timestamp,
                      breakdown_value
               FROM
-                (SELECT pdi.person_id as person_id,
-                        timestamp,
-                        replaceRegexpAll(JSONExtractRaw(properties, '$feature_flag_response'), '^"|"$', '') as breakdown_value
+                (SELECT pdi.person_id as person_id, timestamp, replaceRegexpAll(JSONExtractRaw(properties, '$feature_flag_response'), '^"|"$', '') as breakdown_value
                  FROM events e
                  INNER JOIN
                    (SELECT distinct_id,
@@ -1121,11 +1089,7 @@
 ---
 # name: ClickhouseTestTrendExperimentResults.test_experiment_flow_with_event_results_with_hogql_filter
   '
-<<<<<<< HEAD
-  /* user_id:48 celery:posthog.celery.sync_insight_caching_state */
-=======
   /* user_id:72 celery:posthog.celery.sync_insight_caching_state */
->>>>>>> 735d670c
   SELECT team_id,
          date_diff('second', max(timestamp), now()) AS age
   FROM events
@@ -1296,9 +1260,7 @@
                      min(timestamp) as timestamp,
                      breakdown_value
               FROM
-                (SELECT pdi.person_id as person_id,
-                        timestamp,
-                        replaceRegexpAll(JSONExtractRaw(properties, '$feature_flag_response'), '^"|"$', '') as breakdown_value
+                (SELECT pdi.person_id as person_id, timestamp, replaceRegexpAll(JSONExtractRaw(properties, '$feature_flag_response'), '^"|"$', '') as breakdown_value
                  FROM events e
                  INNER JOIN
                    (SELECT distinct_id,
