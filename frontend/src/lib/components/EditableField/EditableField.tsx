import './EditableField.scss'

import { useMergeRefs } from '@floating-ui/react'
import clsx from 'clsx'
import { useResizeObserver } from 'lib/hooks/useResizeObserver'
import { IconEdit, IconMarkdown } from 'lib/lemon-ui/icons'
import { LemonButton } from 'lib/lemon-ui/LemonButton'
import { LemonMarkdown } from 'lib/lemon-ui/LemonMarkdown'
import { Tooltip } from 'lib/lemon-ui/Tooltip'
import { pluralize } from 'lib/utils'
import React, { useEffect, useLayoutEffect, useRef, useState } from 'react'
import TextareaAutosize from 'react-textarea-autosize'

export interface EditableFieldProps {
    /** What this field stands for. */
    name: string
    value: string
    onChange?: (value: string) => void
    onSave?: (value: string) => void
    saveOnBlur?: boolean
    placeholder?: string
    minLength?: number
    maxLength?: number
    autoFocus?: boolean
    multiline?: boolean
    /** Whether to render the content as Markdown in view mode. */
    markdown?: boolean
    compactButtons?: boolean | 'xsmall' // The 'xsmall' is somewhat hacky, but necessary for 3000 breadcrumbs
    /** Whether this field should be gated behind a "paywall". */
    paywall?: boolean
    /** Controlled mode. */
    mode?: 'view' | 'edit'
    onModeToggle?: (newMode: 'view' | 'edit') => void
    /** @default 'outlined' */
    editingIndication?: 'outlined' | 'underlined'
    className?: string
    style?: React.CSSProperties
    'data-attr'?: string
    saveButtonText?: string
    /** Extra information shown next to the field. */
    notice?: {
        icon: React.ReactElement
        tooltip: string
    }
}

export function EditableField({
    name,
    value,
    onChange,
    onSave,
    saveOnBlur = false,
    placeholder,
    minLength,
    maxLength,
    autoFocus = false,
    multiline = false,
    markdown = false,
    compactButtons = false,
    paywall = false,
    mode,
    onModeToggle,
    editingIndication = 'outlined',
    className,
    style,
    'data-attr': dataAttr,
    saveButtonText = 'Save',
    notice,
}: EditableFieldProps): JSX.Element {
    const [localIsEditing, setLocalIsEditing] = useState(mode === 'edit')
    const [localTentativeValue, setLocalTentativeValue] = useState(value)
<<<<<<< HEAD
    const inputRef = useRef<HTMLInputElement | HTMLTextAreaElement>()
=======
    const [isDisplayTooltipNeeded, setIsDisplayTooltipNeeded] = useState(false)
    const containerRef = useRef<HTMLDivElement>(null)
    const inputRef = useRef<HTMLInputElement | HTMLTextAreaElement>(null)
    const displayRef = useRef<HTMLSpanElement>(null)
>>>>>>> 036522e0
    const previousIsEditing = useRef<boolean>()

    useEffect(() => {
        setLocalTentativeValue(value)
    }, [value])

    useEffect(() => {
        setLocalIsEditing(mode === 'edit')
    }, [mode])

    useEffect(() => {
        // We always want to focus when switching to edit mode, but can't use autoFocus, because we don't want this to
        // happen when the component is _initially_ rendered in edit mode. The `previousIsEditing.current === false`
        // check is important for this, because only `false` means that the component was previously rendered in view
        // mode. `undefined` means that the component was never rendered before.
        if (inputRef.current && previousIsEditing.current === false && localIsEditing) {
            const endOfInput = inputRef.current.value.length
            inputRef.current.setSelectionRange(endOfInput, endOfInput)
            inputRef.current.focus()
        }
        previousIsEditing.current = localIsEditing
    }, [localIsEditing])

<<<<<<< HEAD
=======
    useResizeObserver({
        ref: containerRef,
        onResize: () => {
            if (displayRef.current) {
                setIsDisplayTooltipNeeded(displayRef.current.scrollWidth > displayRef.current.clientWidth)
            }
        },
    })
>>>>>>> 036522e0
    const isSaveable = !minLength || localTentativeValue.length >= minLength

    const mouseDownOnCancelButton = (e: React.MouseEvent): void => {
        // if saveOnBlur is set the onBlur handler of the input fires before the onClick event of the button
        // this onMouseDown handler fires before the input can see the click and fire onBlur
        e.preventDefault()
    }

    const cancel = (): void => {
        setLocalIsEditing(false)
        setLocalTentativeValue(value)
        onModeToggle?.('view')
    }

    const save = (): void => {
        onSave?.(localTentativeValue)
        setLocalIsEditing(false)
        onModeToggle?.('view')
    }

    const isEditing = !paywall && (mode === 'edit' || localIsEditing)

    const handleKeyDown = (e: React.KeyboardEvent<HTMLElement>): void => {
        if (isEditing) {
            // Cmd/Ctrl are required in addition to Enter if newlines are permitted
            if (isSaveable && e.key === 'Enter' && (!multiline || e.metaKey || e.ctrlKey)) {
                save() // Save on Enter press
                e.stopPropagation()
                e.preventDefault()
            } else if (e.key === 'Escape') {
                cancel()
                e.stopPropagation()
                e.preventDefault()
            }
        }
    }

    return (
        <div
            className={clsx(
                'EditableField',
                multiline && 'EditableField--multiline',
                isEditing && 'EditableField--editing',
                editingIndication === 'underlined' && 'EditableField--underlined',
                className
            )}
            data-attr={dataAttr}
            // eslint-disable-next-line react/forbid-dom-props
            style={style}
            ref={containerRef}
        >
            <Tooltip
                placement="right"
                title={
                    paywall
                        ? "This field is part of PostHog's collaboration feature set and requires a premium plan."
                        : undefined
                }
            >
                <div className="EditableField__highlight">
                    {isEditing ? (
                        <>
                            {multiline ? (
                                <TextareaAutosize
                                    name={name}
                                    value={localTentativeValue}
                                    onChange={(e) => {
                                        onChange?.(e.target.value)
                                        setLocalTentativeValue(e.target.value)
                                    }}
                                    onBlur={saveOnBlur ? (localTentativeValue !== value ? save : cancel) : undefined}
                                    onKeyDown={handleKeyDown}
                                    placeholder={placeholder}
                                    minLength={minLength}
                                    maxLength={maxLength}
                                    autoFocus={autoFocus}
                                    ref={inputRef as React.RefObject<HTMLTextAreaElement>}
                                />
                            ) : (
                                <AutosizeInput
                                    name={name}
                                    value={localTentativeValue}
                                    onChange={(e) => {
                                        onChange?.(e.target.value)
                                        setLocalTentativeValue(e.target.value)
                                    }}
                                    onBlur={saveOnBlur ? (localTentativeValue !== value ? save : cancel) : undefined}
                                    onKeyDown={handleKeyDown}
                                    placeholder={placeholder}
                                    minLength={minLength}
                                    maxLength={maxLength}
                                    autoFocus={autoFocus}
                                    ref={inputRef as React.RefObject<HTMLInputElement>}
                                />
                            )}
                            {(!mode || !!onModeToggle) && (
                                <div className="EditableField__actions">
                                    {markdown && (
                                        <Tooltip title="Markdown formatting support">
                                            <IconMarkdown className="text-muted text-2xl" />
                                        </Tooltip>
                                    )}
                                    <LemonButton
                                        title="Cancel editing"
                                        size={typeof compactButtons === 'string' ? compactButtons : 'small'}
                                        onClick={cancel}
                                        type="secondary"
                                        onMouseDown={mouseDownOnCancelButton}
                                    >
                                        Cancel
                                    </LemonButton>
                                    <LemonButton
                                        title={
                                            !minLength
                                                ? 'Save'
                                                : `Save (at least ${pluralize(
                                                      minLength,
                                                      'character',
                                                      'characters'
                                                  )} required)`
                                        }
                                        size={typeof compactButtons === 'string' ? compactButtons : 'small'}
                                        disabled={!isSaveable}
                                        onClick={save}
                                        type="primary"
                                    >
                                        {saveButtonText}
                                    </LemonButton>
                                </div>
                            )}
                        </>
                    ) : (
                        <>
                            {localTentativeValue && markdown ? (
                                <LemonMarkdown lowKeyHeadings>{localTentativeValue}</LemonMarkdown>
                            ) : (
                                <Tooltip
                                    title={isDisplayTooltipNeeded ? localTentativeValue : undefined}
                                    placement="bottomLeft"
                                    delayMs={0}
                                >
                                    <span className="EditableField__display" ref={displayRef}>
                                        {localTentativeValue || <i>{placeholder}</i>}
                                    </span>
                                </Tooltip>
                            )}
                            {(!mode || !!onModeToggle) && (
                                <div className="EditableField__actions">
                                    <LemonButton
                                        title="Edit"
                                        icon={<IconEdit />}
                                        size={compactButtons ? 'small' : undefined}
                                        onClick={() => {
                                            setLocalIsEditing(true)
                                            onModeToggle?.('edit')
                                        }}
                                        data-attr={`edit-prop-${name}`}
                                        disabled={paywall}
                                        noPadding
                                    />
                                </div>
                            )}
                        </>
                    )}
                </div>
            </Tooltip>
            {!isEditing && notice && (
                <Tooltip title={notice.tooltip} placement="right">
                    {React.cloneElement(notice.icon, {
                        ...notice.icon.props,
                        className: clsx(notice.icon.props.className, 'EditableField__notice'),
                    })}
                </Tooltip>
            )}
        </div>
    )
}

interface AutosizeInputProps {
    name: string
    value: string
    onChange: (e: React.ChangeEvent<HTMLInputElement>) => void
    onBlur: (() => void) | undefined
    placeholder?: string
    onKeyDown: (e: React.KeyboardEvent<HTMLElement>) => void
    minLength?: number
    maxLength?: number
    autoFocus?: boolean
}

const AutosizeInput = React.forwardRef<HTMLInputElement, AutosizeInputProps>(function AutosizeInput(
    { name, value, onChange, placeholder, onBlur, onKeyDown, minLength, maxLength, autoFocus },
    ref
) {
    const [inputWidth, setInputWidth] = useState<number | string>(1)
    const [inputStyles, setInputStyles] = useState<CSSStyleDeclaration>()
    const sizerRef = useRef<HTMLDivElement>(null)
    const placeHolderSizerRef = useRef<HTMLDivElement>(null)
    const inputRef = useRef<HTMLInputElement>(null)
    const mergedRefs = useMergeRefs([ref, inputRef])

    const copyStyles = (styles: CSSStyleDeclaration, node: HTMLDivElement): void => {
        node.style.fontSize = styles.fontSize
        node.style.fontFamily = styles.fontFamily
        node.style.fontWeight = styles.fontWeight
        node.style.fontStyle = styles.fontStyle
        node.style.letterSpacing = styles.letterSpacing
        node.style.textTransform = styles.textTransform
    }

    useLayoutEffect(() => {
        if (inputRef.current) {
            setInputStyles(getComputedStyle(inputRef.current))
        }
    }, [inputRef.current])

    useLayoutEffect(() => {
        if (inputStyles) {
            if (sizerRef.current) {
                copyStyles(inputStyles, sizerRef.current)
            }
            if (placeHolderSizerRef.current) {
                copyStyles(inputStyles, placeHolderSizerRef.current)
            }
        }
    }, [inputStyles])

    useLayoutEffect(() => {
        if (!sizerRef.current || !placeHolderSizerRef.current) {
            return
        }
        let newInputWidth
        if (placeholder && !value) {
            newInputWidth = Math.max(sizerRef.current.scrollWidth, placeHolderSizerRef.current.scrollWidth) + 2
        } else {
            newInputWidth = sizerRef.current.scrollWidth + 2
        }
        if (newInputWidth !== inputWidth) {
            setInputWidth(newInputWidth)
        }
    }, [sizerRef.current, placeHolderSizerRef.current, placeholder, value])

    return (
        <div className="EditableField__autosize">
            <input
                name={name}
                value={value}
                placeholder={placeholder}
                onChange={onChange}
                onKeyDown={onKeyDown}
                onBlur={onBlur}
                minLength={minLength}
                maxLength={maxLength}
                autoFocus={autoFocus}
                ref={mergedRefs}
                /* eslint-disable-next-line react/forbid-dom-props */
                style={{ boxSizing: 'content-box', width: `${inputWidth}px` }}
            />
            <div ref={sizerRef} className="EditableField__autosize__sizer">
                {value}
            </div>
            <div ref={placeHolderSizerRef} className="EditableField__autosize__sizer">
                {placeholder}
            </div>
        </div>
    )
})<|MERGE_RESOLUTION|>--- conflicted
+++ resolved
@@ -69,14 +69,10 @@
 }: EditableFieldProps): JSX.Element {
     const [localIsEditing, setLocalIsEditing] = useState(mode === 'edit')
     const [localTentativeValue, setLocalTentativeValue] = useState(value)
-<<<<<<< HEAD
-    const inputRef = useRef<HTMLInputElement | HTMLTextAreaElement>()
-=======
     const [isDisplayTooltipNeeded, setIsDisplayTooltipNeeded] = useState(false)
     const containerRef = useRef<HTMLDivElement>(null)
     const inputRef = useRef<HTMLInputElement | HTMLTextAreaElement>(null)
     const displayRef = useRef<HTMLSpanElement>(null)
->>>>>>> 036522e0
     const previousIsEditing = useRef<boolean>()
 
     useEffect(() => {
@@ -100,8 +96,6 @@
         previousIsEditing.current = localIsEditing
     }, [localIsEditing])
 
-<<<<<<< HEAD
-=======
     useResizeObserver({
         ref: containerRef,
         onResize: () => {
@@ -110,7 +104,6 @@
             }
         },
     })
->>>>>>> 036522e0
     const isSaveable = !minLength || localTentativeValue.length >= minLength
 
     const mouseDownOnCancelButton = (e: React.MouseEvent): void => {
