--- conflicted
+++ resolved
@@ -12,13 +12,6 @@
         border-color: var(--primary);
         outline: 1px solid var(--primary);
     }
-<<<<<<< HEAD
-    .CardMeta {
-        border-radius: var(--radius) var(--radius) 0 0;
-        border-bottom: 1px solid var(--border);
-    }
-=======
->>>>>>> 1e0a8e49
     .ant-alert {
         margin: 1rem;
         width: 100%;
