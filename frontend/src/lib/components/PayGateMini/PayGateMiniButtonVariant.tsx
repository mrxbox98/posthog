import { LemonButton } from '@posthog/lemon-ui'
import { useValues } from 'kea'
import { FEATURE_FLAGS } from 'lib/constants'
import { featureFlagLogic, FeatureFlagsSet } from 'lib/logic/featureFlagLogic'

import { BillingProductV2AddonType, BillingProductV2Type, BillingV2FeatureType, BillingV2Type } from '~/types'

interface PayGateMiniButtonVariantProps {
    gateVariant: 'add-card' | 'contact-sales' | 'move-to-cloud' | null
    productWithFeature: BillingProductV2AddonType | BillingProductV2Type
    featureInfo: BillingV2FeatureType
    onCtaClick: () => void
    billing: BillingV2Type | null
<<<<<<< HEAD
    isAddonProduct?: boolean
=======
    scrollToProduct: boolean
>>>>>>> 2fa4482b
}

export const PayGateMiniButtonVariant = ({
    gateVariant,
    productWithFeature,
    featureInfo,
    onCtaClick,
    billing,
<<<<<<< HEAD
    isAddonProduct,
=======
    scrollToProduct = true,
>>>>>>> 2fa4482b
}: PayGateMiniButtonVariantProps): JSX.Element => {
    const { featureFlags } = useValues(featureFlagLogic)
    return (
        <LemonButton
<<<<<<< HEAD
            to={getCtaLink(
                gateVariant,
                productWithFeature,
                featureInfo,
                featureFlags,
                billing?.subscription_level,
                isAddonProduct
            )}
            disableClientSideRouting={gateVariant === 'add-card' && !isAddonProduct}
=======
            to={getCtaLink(gateVariant, productWithFeature, featureInfo, scrollToProduct)}
>>>>>>> 2fa4482b
            type="primary"
            center
            onClick={onCtaClick}
        >
            {getCtaLabel(gateVariant)}
        </LemonButton>
    )
}

const getCtaLink = (
    gateVariant: 'add-card' | 'contact-sales' | 'move-to-cloud' | null,
    productWithFeature: BillingProductV2AddonType | BillingProductV2Type,
    featureInfo: BillingV2FeatureType,
<<<<<<< HEAD
    featureFlags: FeatureFlagsSet,
    subscriptionLevel?: BillingV2Type['subscription_level'],
    isAddonProduct?: boolean
): string | undefined => {
    if (
        gateVariant === 'add-card' &&
        !isAddonProduct &&
        featureFlags[FEATURE_FLAGS.SUBSCRIBE_TO_ALL_PRODUCTS] &&
        subscriptionLevel === 'free'
    ) {
        return `/api/billing/activate?products=all_products:&redirect_path=/`
    } else if (gateVariant === 'add-card') {
        return `/organization/billing?products=${productWithFeature.type}`
=======
    scrollToProduct: boolean = true
): string | undefined => {
    if (gateVariant === 'add-card') {
        return `/organization/billing${scrollToProduct ? `?products=${productWithFeature.type}` : ''}`
>>>>>>> 2fa4482b
    } else if (gateVariant === 'contact-sales') {
        return `mailto:sales@posthog.com?subject=Inquiring about ${featureInfo.name}`
    } else if (gateVariant === 'move-to-cloud') {
        return 'https://us.posthog.com/signup?utm_medium=in-product&utm_campaign=move-to-cloud'
    }
    return undefined
}

const getCtaLabel = (gateVariant: 'add-card' | 'contact-sales' | 'move-to-cloud' | null): string => {
    if (gateVariant === 'add-card') {
        return 'Upgrade now'
    } else if (gateVariant === 'contact-sales') {
        return 'Contact sales'
    }
    return 'Move to PostHog Cloud'
}<|MERGE_RESOLUTION|>--- conflicted
+++ resolved
@@ -11,11 +11,8 @@
     featureInfo: BillingV2FeatureType
     onCtaClick: () => void
     billing: BillingV2Type | null
-<<<<<<< HEAD
     isAddonProduct?: boolean
-=======
     scrollToProduct: boolean
->>>>>>> 2fa4482b
 }
 
 export const PayGateMiniButtonVariant = ({
@@ -24,28 +21,22 @@
     featureInfo,
     onCtaClick,
     billing,
-<<<<<<< HEAD
     isAddonProduct,
-=======
     scrollToProduct = true,
->>>>>>> 2fa4482b
 }: PayGateMiniButtonVariantProps): JSX.Element => {
     const { featureFlags } = useValues(featureFlagLogic)
     return (
         <LemonButton
-<<<<<<< HEAD
             to={getCtaLink(
                 gateVariant,
                 productWithFeature,
                 featureInfo,
                 featureFlags,
                 billing?.subscription_level,
-                isAddonProduct
+                isAddonProduct,
+                scrollToProduct
             )}
             disableClientSideRouting={gateVariant === 'add-card' && !isAddonProduct}
-=======
-            to={getCtaLink(gateVariant, productWithFeature, featureInfo, scrollToProduct)}
->>>>>>> 2fa4482b
             type="primary"
             center
             onClick={onCtaClick}
@@ -59,10 +50,10 @@
     gateVariant: 'add-card' | 'contact-sales' | 'move-to-cloud' | null,
     productWithFeature: BillingProductV2AddonType | BillingProductV2Type,
     featureInfo: BillingV2FeatureType,
-<<<<<<< HEAD
     featureFlags: FeatureFlagsSet,
     subscriptionLevel?: BillingV2Type['subscription_level'],
-    isAddonProduct?: boolean
+    isAddonProduct?: boolean,
+    scrollToProduct: boolean = true
 ): string | undefined => {
     if (
         gateVariant === 'add-card' &&
@@ -72,13 +63,7 @@
     ) {
         return `/api/billing/activate?products=all_products:&redirect_path=/`
     } else if (gateVariant === 'add-card') {
-        return `/organization/billing?products=${productWithFeature.type}`
-=======
-    scrollToProduct: boolean = true
-): string | undefined => {
-    if (gateVariant === 'add-card') {
         return `/organization/billing${scrollToProduct ? `?products=${productWithFeature.type}` : ''}`
->>>>>>> 2fa4482b
     } else if (gateVariant === 'contact-sales') {
         return `mailto:sales@posthog.com?subject=Inquiring about ${featureInfo.name}`
     } else if (gateVariant === 'move-to-cloud') {
