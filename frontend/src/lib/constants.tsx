--- conflicted
+++ resolved
@@ -182,12 +182,8 @@
     NETWORK_PAYLOAD_CAPTURE: 'network-payload-capture', // owner: #team-replay
     FEATURE_FLAG_COHORT_CREATION: 'feature-flag-cohort-creation', // owner: @neilkakkar #team-feature-success
     INSIGHT_HORIZONTAL_CONTROLS: 'insight-horizontal-controls', // owner: @benjackwhite
-<<<<<<< HEAD
-    ALWAYS_SHOW_SEEKBAR_PREVIEW: 'always-show-seekbar-preview', // owner: @pauldambra
     SCHEDULED_CHANGES_FEATURE_FLAGS: 'scheduled-changes-feature-flags', // owner: @jurajmajerik #team-feature-success
-=======
     ALWAYS_SHOW_SEEKBAR_PREVIEW: 'always-show-seekbar-preview', // owner: #team-replay
->>>>>>> 084de0d8
     SESSION_REPLAY_MOBILE: 'session-replay-mobile', // owner: #team-replay
     YEAR_IN_HOG: 'year-in-hog', // owner: #team-replay
 } as const
