--- conflicted
+++ resolved
@@ -132,11 +132,8 @@
     VARIANT_OVERRIDES: 'variant-overrides', // owner: @neilkakkar
     RECORDING_PLAYLISTS: 'recording-playlists', // owner: #team-recordings
     ONBOARDING_V2_EXPERIMENT: 'onboarding-v2-experiment', // owner: #team-growth
-<<<<<<< HEAD
+    SIGNUP_FORM_EXPERIMENT: 'signup-form-experiment', // owner: #team-growth
     DASHBOARD_TEMPLATES: 'dashboard-templates', // owner @pauldambra
-=======
-    SIGNUP_FORM_EXPERIMENT: 'signup-form-experiment', // owner: #team-growth
->>>>>>> 23ef6ae4
 }
 
 /** Which self-hosted plan's features are available with Cloud's "Standard" plan (aka card attached). */
