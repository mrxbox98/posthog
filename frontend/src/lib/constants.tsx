import { urls } from 'scenes/urls'
import { AvailableFeature, ChartDisplayType, LicensePlan, SSOProviders } from '../types'

/** Display types which don't allow grouping by unit of time. Sync with backend NON_TIME_SERIES_DISPLAY_TYPES. */
export const NON_TIME_SERIES_DISPLAY_TYPES = [
    ChartDisplayType.ActionsTable,
    ChartDisplayType.ActionsPie,
    ChartDisplayType.ActionsBarValue,
    ChartDisplayType.WorldMap,
    ChartDisplayType.BoldNumber,
]
/** Display types for which `breakdown` is hidden and ignored. Sync with backend NON_BREAKDOWN_DISPLAY_TYPES. */
export const NON_BREAKDOWN_DISPLAY_TYPES = [ChartDisplayType.BoldNumber]
/** Display types which only work with a single series. */
export const SINGLE_SERIES_DISPLAY_TYPES = [ChartDisplayType.WorldMap, ChartDisplayType.BoldNumber]

export enum OrganizationMembershipLevel {
    Member = 1,
    Admin = 8,
    Owner = 15,
}

export enum TeamMembershipLevel {
    Member = 1,
    Admin = 8,
}

/** See posthog/api/organization.py for details. */
export enum PluginsAccessLevel {
    None = 0,
    Config = 3,
    Install = 6,
    Root = 9,
}

/** Collaboration restriction level (which is a dashboard setting). Sync with DashboardPrivilegeLevel. */
export enum DashboardRestrictionLevel {
    EveryoneInProjectCanEdit = 21,
    OnlyCollaboratorsCanEdit = 37,
}

/** Collaboration privilege level (which is a user property). Sync with DashboardRestrictionLevel. */
export enum DashboardPrivilegeLevel {
    CanView = 21,
    CanEdit = 37,
    /** This is not a value that can be set in the DB – it's inferred. */
    _ProjectAdmin = 888,
    /** This is not a value that can be set in the DB – it's inferred. */
    _Owner = 999,
}

export const privilegeLevelToName: Record<DashboardPrivilegeLevel, string> = {
    [DashboardPrivilegeLevel.CanView]: 'can view',
    [DashboardPrivilegeLevel.CanEdit]: 'can edit',
    [DashboardPrivilegeLevel._Owner]: 'owner',
    [DashboardPrivilegeLevel._ProjectAdmin]: 'can edit',
}

// Persons
export const PERSON_DISTINCT_ID_MAX_SIZE = 3
export const PERSON_DEFAULT_DISPLAY_NAME_PROPERTIES = [
    'email',
    'Email',
    'name',
    'Name',
    'username',
    'Username',
    'UserName',
]

// Event constants
export const ACTION_TYPE = 'action_type'
export const EVENT_TYPE = 'event_type'
export const STALE_EVENT_SECONDS = 30 * 24 * 60 * 60 // 30 days

// TODO: Deprecated; should be removed once backend is updated
export enum ShownAsValue {
    VOLUME = 'Volume',
    STICKINESS = 'Stickiness',
    LIFECYCLE = 'Lifecycle',
}

// Retention constants
export const RETENTION_RECURRING = 'retention_recurring'
export const RETENTION_FIRST_TIME = 'retention_first_time'

// Properties constants
export const PROPERTY_MATH_TYPE = 'property'
export const EVENT_MATH_TYPE = 'event'

export const WEBHOOK_SERVICES: Record<string, string> = {
    Slack: 'slack.com',
    Discord: 'discord.com',
    Teams: 'office.com',
}

export const FEATURE_FLAGS = {
    // Cloud-only
    CLOUD_ANNOUNCEMENT: 'cloud-announcement',
    NPS_PROMPT: '4562-nps', // owner: @marcushyett-ph
    // Experiments / beta features
    BREAKDOWN_BY_MULTIPLE_PROPERTIES: '938-breakdown-by-multiple-properties', // owner: @pauldambra
    FUNNELS_CUE_OPT_OUT: 'funnels-cue-opt-out-7301', // owner: @neilkakkar
    RETENTION_BREAKDOWN: 'retention-breakdown', // owner: @hazzadous
    INSIGHT_LEGENDS: 'insight-legends', // owner: @alexkim205
    RECORDINGS_IN_INSIGHTS: 'recordings-in-insights', // owner: @rcmarron
    WEB_PERFORMANCE: 'hackathon-apm', //owner: @pauldambra
    NEW_INSIGHT_COHORTS: '7569-insight-cohorts', // owner: @EDsCODE
    INVITE_TEAMMATES_BANNER: 'invite-teammates-prompt', // owner: @marcushyett-ph
    DASHBOARD_PERMISSIONS: 'dashboard-permissions', // owner: @Twixes
    SESSION_CONSOLE: 'session-recording-console', // owner: @timgl
    SMOOTHING_INTERVAL: 'smoothing-interval', // owner: @timgl
    BILLING_LIMIT: 'billing-limit', // owner: @timgl
    KAFKA_INSPECTOR: 'kafka-inspector', // owner: @yakkomajuri
    INSIGHT_EDITOR_PANELS: '8929-insight-editor-panels', // owner: @mariusandra
    FRONTEND_APPS: '9618-frontend-apps', // owner: @mariusandra
    SIMPLIFY_ACTIONS: 'simplify-actions', // owner: @alexkim205,
    TOOLBAR_LAUNCH_SIDE_ACTION: 'toolbar-launch-side-action', // owner: @pauldambra,
    // Re-enable person modal CSV downloads when frontend can support new entity properties
    PERSON_MODAL_EXPORTS: 'person-modal-exports', // hot potato see https://github.com/PostHog/posthog/pull/10824
    BILLING_LOCK_EVERYTHING: 'billing-lock-everything', // owner @timgl
    CANCEL_RUNNING_QUERIES: 'cancel-running-queries', // owner @timgl
    IN_APP_PROMPTS_EXPERIMENT: 'IN_APP_PROMPTS_EXPERIMENT', // owner: @kappa90
<<<<<<< HEAD
    SESSION_RECORDINGS_PLAYER_V3: 'session-recording-player-v3', // owner @alexkim205
    TEXT_CARDS: 'text-cards', // owner @pauldambra
=======
    SESSION_RECORDINGS_PLAYER_V3: 'session-recording-player-v3', // owner: @alexkim205
    SESSION_RECORDINGS_PLAYER_V3_FILTERING: 'session-recording-player-v3-filtering', // owner: @alexkim205
>>>>>>> 419a9ba8
}

/** Which self-hosted plan's features are available with Cloud's "Standard" plan (aka card attached). */
export const POSTHOG_CLOUD_STANDARD_PLAN = LicensePlan.Scale
export const FEATURE_MINIMUM_PLAN: Record<AvailableFeature, LicensePlan> = {
    [AvailableFeature.ZAPIER]: LicensePlan.Scale,
    [AvailableFeature.ORGANIZATIONS_PROJECTS]: LicensePlan.Scale,
    [AvailableFeature.GOOGLE_LOGIN]: LicensePlan.Scale,
    [AvailableFeature.DASHBOARD_COLLABORATION]: LicensePlan.Scale,
    [AvailableFeature.INGESTION_TAXONOMY]: LicensePlan.Scale,
    [AvailableFeature.PATHS_ADVANCED]: LicensePlan.Scale,
    [AvailableFeature.CORRELATION_ANALYSIS]: LicensePlan.Scale,
    [AvailableFeature.GROUP_ANALYTICS]: LicensePlan.Scale,
    [AvailableFeature.MULTIVARIATE_FLAGS]: LicensePlan.Scale,
    [AvailableFeature.EXPERIMENTATION]: LicensePlan.Scale,
    [AvailableFeature.TAGGING]: LicensePlan.Scale,
    [AvailableFeature.BEHAVIORAL_COHORT_FILTERING]: LicensePlan.Scale,
    [AvailableFeature.WHITE_LABELLING]: LicensePlan.Scale,
    [AvailableFeature.DASHBOARD_PERMISSIONING]: LicensePlan.Enterprise,
    [AvailableFeature.PROJECT_BASED_PERMISSIONING]: LicensePlan.Enterprise,
    [AvailableFeature.SAML]: LicensePlan.Enterprise,
    [AvailableFeature.SSO_ENFORCEMENT]: LicensePlan.Enterprise,
    [AvailableFeature.SUBSCRIPTIONS]: LicensePlan.Scale,
}

export const ENTITY_MATCH_TYPE = 'entities'
export const PROPERTY_MATCH_TYPE = 'properties'

export enum FunnelLayout {
    horizontal = 'horizontal',
    vertical = 'vertical',
}

export const BIN_COUNT_AUTO = 'auto'

// Cohort types
export enum CohortTypeEnum {
    Static = 'static',
    Dynamic = 'dynamic',
}

/**
 * Mock Node.js `process`, which is required by VFile that is used by ReactMarkdown.
 * See https://github.com/remarkjs/react-markdown/issues/339.
 */
export const MOCK_NODE_PROCESS = { cwd: () => '', env: {} } as unknown as NodeJS.Process

export const SSO_PROVIDER_NAMES: Record<SSOProviders, string> = {
    'google-oauth2': 'Google',
    github: 'GitHub',
    gitlab: 'GitLab',
    saml: 'single sign-on (SAML)',
}

// TODO: Support checking minimum plan required for specific feature and highlight the relevant plan in the
// pricing page (or billing page). Requires updating the pricing page to support this highlighting first.
export const UPGRADE_LINK = (cloud?: boolean): { url: string; target?: '_blank' } =>
    cloud ? { url: urls.organizationBilling() } : { url: 'https://posthog.com/pricing', target: '_blank' }

export const DOMAIN_REGEX = /^([a-z0-9]+(-[a-z0-9]+)*\.)+[a-z]{2,}$/
export const SECURE_URL_REGEX = /^(?:http(s)?:\/\/)[\w.-]+(?:\.[\w\.-]+)+[\w\-\._~:\/?#[\]@!\$&'\(\)\*\+,;=.]+$/gi<|MERGE_RESOLUTION|>--- conflicted
+++ resolved
@@ -121,13 +121,9 @@
     BILLING_LOCK_EVERYTHING: 'billing-lock-everything', // owner @timgl
     CANCEL_RUNNING_QUERIES: 'cancel-running-queries', // owner @timgl
     IN_APP_PROMPTS_EXPERIMENT: 'IN_APP_PROMPTS_EXPERIMENT', // owner: @kappa90
-<<<<<<< HEAD
-    SESSION_RECORDINGS_PLAYER_V3: 'session-recording-player-v3', // owner @alexkim205
-    TEXT_CARDS: 'text-cards', // owner @pauldambra
-=======
     SESSION_RECORDINGS_PLAYER_V3: 'session-recording-player-v3', // owner: @alexkim205
     SESSION_RECORDINGS_PLAYER_V3_FILTERING: 'session-recording-player-v3-filtering', // owner: @alexkim205
->>>>>>> 419a9ba8
+    TEXT_CARDS: 'text-cards', // owner @pauldambra
 }
 
 /** Which self-hosted plan's features are available with Cloud's "Standard" plan (aka card attached). */
