/* This file contains the logic to report custom frontend events */
import { kea } from 'kea'
import { isPostHogProp, keyMapping } from 'lib/components/PropertyKeyInfo'
import posthog from 'posthog-js'
import { userLogic } from 'scenes/userLogic'
import { eventUsageLogicType } from './eventUsageLogicType'
import {
    AnnotationType,
    FilterType,
    DashboardType,
    PersonType,
    DashboardMode,
    HotKeys,
    GlobalHotKeys,
    EntityType,
    DashboardItemType,
    ViewType,
    InsightType,
    PropertyFilter,
<<<<<<< HEAD
    SessionPlayerData,
=======
    AvailableFeature,
>>>>>>> 4248d528
} from '~/types'
import { Dayjs } from 'dayjs'
import { preflightLogic } from 'scenes/PreflightCheck/logic'
import { PersonModalParams } from 'scenes/trends/personsModalLogic'

import { EventIndex } from '@posthog/react-rrweb-player'
const keyMappingKeys = Object.keys(keyMapping.event)

const IS_TEST_MODE = process.env.NODE_ENV === 'test'

export enum DashboardEventSource {
    LongPress = 'long_press',
    MoreDropdown = 'more_dropdown',
    DashboardHeader = 'dashboard_header',
    Hotkey = 'hotkey',
    InputEnter = 'input_enter',
    Toast = 'toast',
    Browser = 'browser',
    AddDescription = 'add_dashboard_description',
    MainNavigation = 'main_nav',
    DashboardsList = 'dashboards_list',
}

export enum InsightEventSource {
    LongPress = 'long_press',
    MoreDropdown = 'more_dropdown',
    InsightHeader = 'insight_header',
    Hotkey = 'hotkey',
    InputEnter = 'input_enter',
    Toast = 'toast',
    Browser = 'browser',
    AddDescription = 'add_insight_description',
}

export enum RecordingWatchedSource {
    Direct = 'direct',
    Unknown = 'unknown',
    RecordingsList = 'recordings_list',
    SessionsList = 'sessions_list',
    SessionsListPlayAll = 'sessions_list_play_all',
}

interface RecordingViewedProps {
    delay: number // Not reported: Number of delayed **seconds** to report event (useful to measure insights where users don't navigate immediately away)
    load_time: number // How much time it took to load the session (backend) (milliseconds)
    duration: number // How long is the total recording (milliseconds)
    start_time?: string // Start time of the session
    page_change_events_length: number
    recording_width?: number
    user_is_identified?: boolean
    source: RecordingWatchedSource
}

function flattenProperties(properties: PropertyFilter[]): string[] {
    const output = []
    for (const prop of properties || []) {
        if (isPostHogProp(prop.key)) {
            output.push(prop.key)
        } else {
            output.push('redacted') // Custom property names are not reported
        }
    }
    return output
}

/*
    Takes a full list of filters for an insight and sanitizes any potentially sensitive info to report usage
*/
function sanitizeFilterParams(filters: Partial<FilterType>): Record<string, any> {
    const {
        display,
        interval,
        date_from,
        date_to,
        filter_test_accounts,
        formula,
        insight,
        funnel_viz_type,
        funnel_from_step,
        funnel_to_step,
    } = filters

    let properties_local: string[] = []

    const events = Array.isArray(filters.events) ? filters.events : []
    for (const event of events) {
        properties_local = properties_local.concat(flattenProperties(event.properties || []))
    }

    const actions = Array.isArray(filters.actions) ? filters.actions : []
    for (const action of actions) {
        properties_local = properties_local.concat(flattenProperties(action.properties || []))
    }

    const properties = Array.isArray(filters.properties) ? filters.properties : []
    const properties_global = flattenProperties(properties)

    return {
        insight,
        display,
        interval,
        date_from,
        date_to,
        filter_test_accounts,
        formula,
        filters_count: properties?.length || 0,
        events_count: events?.length || 0,
        actions_count: actions?.length || 0,
        funnel_viz_type,
        funnel_from_step,
        funnel_to_step,
        properties_global,
        properties_global_custom_count: properties_global.filter((item) => item === 'custom').length,
        properties_local,
        properties_local_custom_count: properties_local.filter((item) => item === 'custom').length,
        properties_all: properties_global.concat(properties_local),
    }
}

export const eventUsageLogic = kea<eventUsageLogicType<DashboardEventSource, RecordingWatchedSource>>({
    connect: [preflightLogic],
    actions: {
        reportAnnotationViewed: (annotations: AnnotationType[] | null) => ({ annotations }),
        reportPersonDetailViewed: (person: PersonType) => ({ person }),
        reportInsightViewed: (
            filters: Partial<FilterType>,
            isFirstLoad: boolean,
            fromDashboard: boolean,
            delay?: number,
            changedFilters?: Record<string, any>
        ) => ({
            filters,
            isFirstLoad,
            fromDashboard,
            delay,
            changedFilters,
        }),
        reportPersonModalViewed: (params: PersonModalParams, count: number, hasNext: boolean) => ({
            params,
            count,
            hasNext,
        }),
        reportCohortCreatedFromPersonModal: (filters: Partial<FilterType>) => ({ filters }),
        reportBookmarkletDragged: true,
        reportIngestionBookmarkletCollapsible: (activePanels: string[]) => ({ activePanels }),
        reportProjectCreationSubmitted: (projectCount: number, nameLength: number) => ({ projectCount, nameLength }),
        reportDemoWarningDismissed: (key: string) => ({ key }),
        reportOnboardingStepTriggered: (stepKey: string, extraArgs: Record<string, string | number | boolean>) => ({
            stepKey,
            extraArgs,
        }),
        reportBulkInviteAttempted: (inviteesCount: number, namesCount: number) => ({ inviteesCount, namesCount }),
        reportInviteAttempted: (nameProvided: boolean, instanceEmailAvailable: boolean) => ({
            nameProvided,
            instanceEmailAvailable,
        }),
        reportFunnelCalculated: (
            eventCount: number,
            actionCount: number,
            interval: string,
            funnelVizType: string | undefined,
            success: boolean,
            error?: string
        ) => ({
            eventCount,
            actionCount,
            interval,
            funnelVizType,
            success,
            error,
        }),
        reportFunnelStepReordered: true,
        reportPersonPropertyUpdated: (
            action: 'added' | 'updated' | 'removed',
            totalProperties: number,
            oldPropertyType?: string,
            newPropertyType?: string
        ) => ({ action, totalProperties, oldPropertyType, newPropertyType }),
        reportDashboardViewed: (dashboard: DashboardType, hasShareToken: boolean) => ({ dashboard, hasShareToken }),
        reportDashboardModeToggled: (mode: DashboardMode, source: DashboardEventSource | null) => ({ mode, source }),
        reportDashboardRefreshed: (lastRefreshed?: string | Dayjs | null) => ({ lastRefreshed }),
        reportDashboardItemRefreshed: (dashboardItem: DashboardItemType) => ({ dashboardItem }),
        reportDashboardDateRangeChanged: (dateFrom?: string | Dayjs, dateTo?: string | Dayjs | null) => ({
            dateFrom,
            dateTo,
        }),
        reportDashboardPinToggled: (pinned: boolean, source: DashboardEventSource) => ({
            pinned,
            source,
        }),
        reportDashboardDropdownNavigation: true,
        reportDashboardFrontEndUpdate: (
            attribute: 'name' | 'description' | 'tags',
            originalLength: number,
            newLength: number
        ) => ({ attribute, originalLength, newLength }),
        reportDashboardShareToggled: (isShared: boolean) => ({ isShared }),
        reportUpgradeModalShown: (featureName: string) => ({ featureName }),
        reportHotkeyNavigation: (scope: 'global' | 'insights', hotkey: HotKeys | GlobalHotKeys) => ({ scope, hotkey }),
        reportIngestionLandingSeen: (isGridView: boolean) => ({ isGridView }),
        reportTimezoneComponentViewed: (
            component: 'label' | 'indicator',
            project_timezone?: string,
            device_timezone?: string
        ) => ({ component, project_timezone, device_timezone }),
        reportTestAccountFiltersUpdated: (filters: Record<string, any>[]) => ({ filters }),
        reportProjectHomeItemClicked: (
            module: string,
            item: string,
            extraProps?: Record<string, string | boolean | number | undefined>
        ) => ({ module, item, extraProps }),
        reportProjectHomeSeen: (teamHasData: boolean) => ({ teamHasData }),
        reportInsightHistoryItemClicked: (itemType: string, displayLocation?: string) => ({
            itemType,
            displayLocation,
        }),
        reportEventSearched: (searchTerm: string, extraProps?: Record<string, number>) => ({
            searchTerm,
            extraProps,
        }),
        reportInsightFilterUpdated: (index: number, name: string | null, type?: EntityType) => ({ type, index, name }),
        reportInsightFilterRemoved: (index: number) => ({ index }),
        reportInsightFilterAdded: (newLength: number) => ({ newLength }),
        reportInsightFilterSet: (
            filters: Array<{
                id: string | number | null
                type?: EntityType
            }>
        ) => ({ filters }),
        reportEntityFilterVisibilitySet: (index: number, visible: boolean) => ({ index, visible }),
        reportPropertySelectOpened: true,
        reportCreatedDashboardFromModal: true,
        reportSavedInsightToDashboard: true,
        reportInsightsTabReset: true,
        reportInsightsControlsCollapseToggle: (collapsed: boolean) => ({ collapsed }),
        reportInsightsTableCalcToggled: (mode: string) => ({ mode }),
        reportInsightShortUrlVisited: (valid: boolean, insight: InsightType | null) => ({ valid, insight }),
<<<<<<< HEAD
        reportRecordingViewed: (
            recordingData: SessionPlayerData,
            source: RecordingWatchedSource,
            loadTime: number
        ) => ({ recordingData, source, loadTime }),
=======
        reportRecordingViewed: (payload: RecordingViewedProps) => ({ payload }),
        reportPayGateShown: (identifier: AvailableFeature) => ({ identifier }),
        reportPayGateDismissed: (identifier: AvailableFeature) => ({ identifier }),
>>>>>>> 4248d528
    },
    listeners: {
        reportAnnotationViewed: async ({ annotations }, breakpoint) => {
            if (!annotations) {
                // If value is `null` the component has been unmounted, don't report
                return
            }

            await breakpoint(500) // Debounce calls to make sure we don't report accidentally hovering over an annotation.

            for (const annotation of annotations) {
                /* Report one event per annotation */
                const properties = {
                    total_items_count: annotations.length,
                    content_length: annotation.content.length,
                    scope: annotation.scope,
                    deleted: annotation.deleted,
                    created_by_me:
                        annotation.created_by &&
                        annotation.created_by !== 'local' &&
                        annotation.created_by?.uuid === userLogic.values.user?.uuid,
                    creation_type: annotation.creation_type,
                    created_at: annotation.created_at,
                    updated_at: annotation.updated_at,
                }
                posthog.capture('annotation viewed', properties)
            }
        },
        reportPersonDetailViewed: async (
            {
                person,
            }: {
                person: PersonType
            },
            breakpoint
        ) => {
            await breakpoint(500)

            let custom_properties_count = 0
            let posthog_properties_count = 0
            for (const prop of Object.keys(person.properties)) {
                if (keyMappingKeys.includes(prop)) {
                    posthog_properties_count += 1
                } else {
                    custom_properties_count += 1
                }
            }

            const properties = {
                properties_count: Object.keys(person.properties).length,
                is_identified: person.is_identified,
                has_email: !!person.properties.email,
                has_name: !!person.properties.name,
                custom_properties_count,
                posthog_properties_count,
            }
            posthog.capture('person viewed', properties)
        },
        reportInsightViewed: async ({ filters, isFirstLoad, fromDashboard, delay, changedFilters }, breakpoint) => {
            if (!delay) {
                await breakpoint(500) // Debounce to avoid noisy events from changing filters multiple times
            }

            const { insight } = filters

            const properties: Record<string, any> = {
                ...sanitizeFilterParams(filters),
                report_delay: delay,
                is_first_component_load: isFirstLoad,
                from_dashboard: fromDashboard,
            }

            properties.total_event_actions_count = (properties.events_count || 0) + (properties.actions_count || 0)

            let totalEventActionFilters = 0
            filters.events?.forEach((event) => {
                if (event.properties?.length) {
                    totalEventActionFilters += event.properties.length
                }
            })
            filters.actions?.forEach((action) => {
                if (action.properties?.length) {
                    totalEventActionFilters += action.properties.length
                }
            })

            // The total # of filters applied on events and actions.
            properties.total_event_action_filters_count = totalEventActionFilters

            // Custom properties for each insight
            if (insight === 'TRENDS') {
                properties.breakdown_type = filters.breakdown_type
                properties.breakdown = filters.breakdown
            } else if (insight === 'SESSIONS') {
                properties.session_distribution = filters.session
            } else if (insight === 'FUNNELS') {
                properties.session_distribution = filters.session
            } else if (insight === 'RETENTION') {
                properties.period = filters.period
                properties.date_to = filters.date_to
                properties.retention_type = filters.retention_type
                const cohortizingEvent = filters.target_entity
                const retainingEvent = filters.returning_entity
                properties.same_retention_and_cohortizing_event =
                    cohortizingEvent?.id == retainingEvent?.id && cohortizingEvent?.type == retainingEvent?.type
            } else if (insight === 'PATHS') {
                properties.path_type = filters.path_type
                properties.has_start_point = !!filters.start_point
            } else if (insight === 'STICKINESS') {
                properties.stickiness_days = filters.stickiness_days
            }

            const eventName = delay ? 'insight analyzed' : 'insight viewed'
            posthog.capture(eventName, { ...properties, ...(changedFilters ? changedFilters : {}) })
        },
        reportPersonModalViewed: async ({ params, count, hasNext }) => {
            const { funnelStep, filters, breakdown_value, saveOriginal, searchTerm, date_from, date_to } = params
            const properties = {
                ...sanitizeFilterParams(filters),
                date_from,
                date_to,
                funnel_step: funnelStep,
                has_breakdown_value: Boolean(breakdown_value),
                save_original: saveOriginal,
                has_search_term: Boolean(searchTerm),
                count,
                has_next: hasNext,
            }
            posthog.capture('insight person modal viewed', properties)
        },
        reportCohortCreatedFromPersonModal: async ({ filters }) => {
            posthog.capture('person modal cohort created', sanitizeFilterParams(filters))
        },
        reportDashboardViewed: async ({ dashboard, hasShareToken }, breakpoint) => {
            await breakpoint(500) // Debounce to avoid noisy events from continuous navigation
            const { created_at, is_shared, pinned, creation_mode } = dashboard
            const properties: Record<string, any> = {
                created_at,
                is_shared,
                pinned,
                creation_mode,
                sample_items_count: 0,
                item_count: dashboard.items.length,
                created_by_system: !dashboard.created_by,
                has_share_token: hasShareToken,
            }

            for (const item of dashboard.items) {
                const key = `${item.filters?.insight?.toLowerCase() || ViewType.TRENDS}_count`
                if (!properties[key]) {
                    properties[key] = 1
                } else {
                    properties[key] += 1
                }
                properties.sample_items_count += item.is_sample ? 1 : 0
            }

            posthog.capture('viewed dashboard', properties)
        },
        reportBookmarkletDragged: async (_, breakpoint) => {
            await breakpoint(500)
            posthog.capture('bookmarklet drag start')
        },
        reportIngestionBookmarkletCollapsible: async ({ activePanels }, breakpoint) => {
            breakpoint(500)
            const action = activePanels.includes('bookmarklet') ? 'shown' : 'hidden'
            posthog.capture(`ingestion bookmarklet panel ${action}`)
        },
        reportProjectCreationSubmitted: async ({
            projectCount,
            nameLength,
        }: {
            projectCount?: number
            nameLength: number
        }) => {
            posthog.capture('project create submitted', {
                current_project_count: projectCount,
                name_length: nameLength,
            })
        },
        reportDemoWarningDismissed: async ({ key }) => {
            posthog.capture('demo warning dismissed', { warning_key: key })
        },
        reportOnboardingStepTriggered: async ({ stepKey, extraArgs }) => {
            // Fired after the user attempts to start an onboarding step (e.g. clicking on create project)
            posthog.capture('onboarding step triggered', { step: stepKey, ...extraArgs })
        },
        reportBulkInviteAttempted: async ({
            inviteesCount,
            namesCount,
        }: {
            inviteesCount: number
            namesCount: number
        }) => {
            // namesCount -> Number of invitees for which a name was provided
            posthog.capture('bulk invite attempted', { invitees_count: inviteesCount, name_count: namesCount })
        },
        reportInviteAttempted: async ({ nameProvided, instanceEmailAvailable }) => {
            posthog.capture('team invite attempted', {
                name_provided: nameProvided,
                instance_email_available: instanceEmailAvailable,
            })
        },
        reportFunnelCalculated: async ({ eventCount, actionCount, interval, funnelVizType, success, error }) => {
            posthog.capture('funnel result calculated', {
                event_count: eventCount,
                action_count: actionCount,
                total_count_actions_events: eventCount + actionCount,
                interval: interval,
                funnel_viz_type: funnelVizType,
                success: success,
                error: error,
            })
        },
        reportFunnelStepReordered: async () => {
            posthog.capture('funnel step reordered')
        },
        reportPersonPropertyUpdated: async ({ action, totalProperties, oldPropertyType, newPropertyType }) => {
            posthog.capture(`person property ${action}`, {
                old_property_type: oldPropertyType !== 'undefined' ? oldPropertyType : undefined,
                new_property_type: newPropertyType !== 'undefined' ? newPropertyType : undefined,
                total_properties: totalProperties,
            })
        },
        reportDashboardModeToggled: async ({ mode, source }) => {
            posthog.capture('dashboard mode toggled', { mode, source })
        },
        reportDashboardRefreshed: async ({ lastRefreshed }) => {
            posthog.capture(`dashboard refreshed`, { last_refreshed: lastRefreshed?.toString() })
        },
        reportDashboardDateRangeChanged: async ({ dateFrom, dateTo }) => {
            posthog.capture(`dashboard date range changed`, {
                date_from: dateFrom?.toString(),
                date_to: dateTo?.toString(),
            })
        },
        reportDashboardPinToggled: async (payload) => {
            posthog.capture(`dashboard pin toggled`, payload)
        },
        reportDashboardDropdownNavigation: async () => {
            /* Triggered when a user navigates using the dropdown in the header.
             */
            posthog.capture(`dashboard dropdown navigated`)
        },
        reportDashboardFrontEndUpdate: async ({ attribute, originalLength, newLength }) => {
            posthog.capture(`dashboard frontend updated`, {
                attribute,
                original_length: originalLength,
                new_length: newLength,
            })
        },
        reportDashboardShareToggled: async ({ isShared }) => {
            posthog.capture(`dashboard share toggled`, { is_shared: isShared })
        },
        reportUpgradeModalShown: async (payload) => {
            posthog.capture('upgrade modal shown', payload)
        },
        reportHotkeyNavigation: async (payload) => {
            posthog.capture('hotkey navigation', payload)
        },
        reportTimezoneComponentViewed: async (payload) => {
            posthog.capture('timezone component viewed', payload)
        },
        reportTestAccountFiltersUpdated: async ({ filters }) => {
            const payload = {
                filters_count: filters.length,
                filters: filters.map((filter) => {
                    return { key: filter.key, operator: filter.operator, value_length: filter.value.length }
                }),
            }
            posthog.capture('test account filters updated', payload)
        },
        reportIngestionLandingSeen: async ({ isGridView }) => {
            posthog.capture('ingestion landing seen', { grid_view: isGridView })
        },
        reportProjectHomeItemClicked: async ({ module, item, extraProps }) => {
            const defaultProps = { module, item }
            const eventProps = extraProps ? { ...defaultProps, ...extraProps } : defaultProps
            posthog.capture('project home item clicked', eventProps)
        },
        reportProjectHomeSeen: async ({ teamHasData }) => {
            posthog.capture('project home seen', { team_has_data: teamHasData })
        },

        reportInsightHistoryItemClicked: async ({ itemType, displayLocation }) => {
            posthog.capture('insight history item clicked', { item_type: itemType, display_location: displayLocation })
            if (displayLocation === 'project home') {
                // Special case to help w/ project home reporting.
                posthog.capture('project home item clicked', {
                    module: 'insights',
                    item: 'recent_analysis',
                    item_type: itemType,
                    display_location: displayLocation,
                })
            }
        },

        reportEventSearched: async ({ searchTerm, extraProps }) => {
            // This event is only captured on PostHog Cloud
            if (preflightLogic.values.realm === 'cloud') {
                // Triggered when a search is executed for an action/event (mainly for use on insights)
                posthog.capture('event searched', { searchTerm, ...extraProps })
            }
        },
        reportInsightFilterUpdated: async ({ type, index, name }) => {
            posthog.capture('filter updated', { type, index, name })
        },
        reportInsightFilterRemoved: async ({ index }) => {
            posthog.capture('local filter removed', { index })
        },
        reportInsightFilterAdded: async ({ newLength }) => {
            posthog.capture('filter added', { newLength })
        },
        reportInsightFilterSet: async ({ filters }) => {
            posthog.capture('filters set', { filters })
        },
        reportEntityFilterVisibilitySet: async ({ index, visible }) => {
            posthog.capture('entity filter visbility set', { index, visible })
        },
        reportPropertySelectOpened: async () => {
            posthog.capture('property select toggle opened')
        },
        reportCreatedDashboardFromModal: async () => {
            posthog.capture('created new dashboard from modal')
        },
        reportSavedInsightToDashboard: async () => {
            posthog.capture('saved insight to dashboard')
        },
        reportInsightsTabReset: async () => {
            posthog.capture('insights tab reset')
        },
        reportInsightsControlsCollapseToggle: async (payload) => {
            posthog.capture('insight controls collapse toggled', payload)
        },
        reportInsightsTableCalcToggled: async (payload) => {
            posthog.capture('insights table calc toggled', payload)
        },
        reportInsightShortUrlVisited: (props) => {
            posthog.capture('insight short url visited', props)
        },
        reportRecordingViewed: async ({ recordingData, source, loadTime }, breakpoint) => {
            await breakpoint()
            const eventIndex = new EventIndex(recordingData?.snapshots || [])
            const payload: Partial<RecordingViewedProps> = {
                load_time: loadTime,
                duration: eventIndex.getDuration(),
                start_time: recordingData?.start_time,
                page_change_events_length: eventIndex.pageChangeEvents().length,
                recording_width: eventIndex.getRecordingMetadata(0)[0]?.width,
                user_is_identified: recordingData.person?.is_identified,
                source: source,
            }
            posthog.capture(`recording ${0 ? 'analyzed' : 'viewed'}`, payload)
            // tests will wait for all breakpoints to finish
            await breakpoint(IS_TEST_MODE ? 1 : 10000)
            posthog.capture(`recording ${10 ? 'analyzed' : 'viewed'}`, payload)
        },
        reportPayGateShown: (props) => {
            posthog.capture('pay gate shown', props)
        },
        reportPayGateDismissed: (props) => {
            posthog.capture('pay gate dismissed', props)
        },
    },
})<|MERGE_RESOLUTION|>--- conflicted
+++ resolved
@@ -17,17 +17,14 @@
     ViewType,
     InsightType,
     PropertyFilter,
-<<<<<<< HEAD
     SessionPlayerData,
-=======
     AvailableFeature,
->>>>>>> 4248d528
 } from '~/types'
 import { Dayjs } from 'dayjs'
 import { preflightLogic } from 'scenes/PreflightCheck/logic'
 import { PersonModalParams } from 'scenes/trends/personsModalLogic'
-
 import { EventIndex } from '@posthog/react-rrweb-player'
+
 const keyMappingKeys = Object.keys(keyMapping.event)
 
 const IS_TEST_MODE = process.env.NODE_ENV === 'test'
@@ -57,11 +54,11 @@
 }
 
 export enum RecordingWatchedSource {
-    Direct = 'direct',
+    Direct = 'direct', // Visiting the URL directly
     Unknown = 'unknown',
-    RecordingsList = 'recordings_list',
-    SessionsList = 'sessions_list',
-    SessionsListPlayAll = 'sessions_list_play_all',
+    RecordingsList = 'recordings_list', // New recordings list page
+    SessionsList = 'sessions_list', // DEPRECATED sessions list page
+    SessionsListPlayAll = 'sessions_list_play_all', // DEPRECATED play all button on sessions list
 }
 
 interface RecordingViewedProps {
@@ -137,11 +134,11 @@
         properties_global_custom_count: properties_global.filter((item) => item === 'custom').length,
         properties_local,
         properties_local_custom_count: properties_local.filter((item) => item === 'custom').length,
-        properties_all: properties_global.concat(properties_local),
+        properties_all: properties_global.concat(properties_local), // Global and local properties together
     }
 }
 
-export const eventUsageLogic = kea<eventUsageLogicType<DashboardEventSource, RecordingWatchedSource>>({
+export const eventUsageLogic = kea<eventUsageLogicType<DashboardEventSource, RecordingViewedProps>>({
     connect: [preflightLogic],
     actions: {
         reportAnnotationViewed: (annotations: AnnotationType[] | null) => ({ annotations }),
@@ -156,7 +153,7 @@
             filters,
             isFirstLoad,
             fromDashboard,
-            delay,
+            delay, // Number of delayed seconds to report event (useful to measure insights where users don't navigate immediately away)
             changedFilters,
         }),
         reportPersonModalViewed: (params: PersonModalParams, count: number, hasNext: boolean) => ({
@@ -259,17 +256,13 @@
         reportInsightsControlsCollapseToggle: (collapsed: boolean) => ({ collapsed }),
         reportInsightsTableCalcToggled: (mode: string) => ({ mode }),
         reportInsightShortUrlVisited: (valid: boolean, insight: InsightType | null) => ({ valid, insight }),
-<<<<<<< HEAD
+        reportPayGateShown: (identifier: AvailableFeature) => ({ identifier }),
+        reportPayGateDismissed: (identifier: AvailableFeature) => ({ identifier }),
         reportRecordingViewed: (
             recordingData: SessionPlayerData,
             source: RecordingWatchedSource,
             loadTime: number
         ) => ({ recordingData, source, loadTime }),
-=======
-        reportRecordingViewed: (payload: RecordingViewedProps) => ({ payload }),
-        reportPayGateShown: (identifier: AvailableFeature) => ({ identifier }),
-        reportPayGateDismissed: (identifier: AvailableFeature) => ({ identifier }),
->>>>>>> 4248d528
     },
     listeners: {
         reportAnnotationViewed: async ({ annotations }, breakpoint) => {
@@ -339,7 +332,7 @@
                 ...sanitizeFilterParams(filters),
                 report_delay: delay,
                 is_first_component_load: isFirstLoad,
-                from_dashboard: fromDashboard,
+                from_dashboard: fromDashboard, // Whether the insight is on a dashboard
             }
 
             properties.total_event_actions_count = (properties.events_count || 0) + (properties.actions_count || 0)
@@ -395,8 +388,8 @@
                 has_breakdown_value: Boolean(breakdown_value),
                 save_original: saveOriginal,
                 has_search_term: Boolean(searchTerm),
-                count,
-                has_next: hasNext,
+                count, // Total count of persons
+                has_next: hasNext, // Whether there are other persons to be loaded (pagination)
             }
             posthog.capture('insight person modal viewed', properties)
         },
