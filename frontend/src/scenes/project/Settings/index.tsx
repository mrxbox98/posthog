--- conflicted
+++ resolved
@@ -35,12 +35,9 @@
 import { Tooltip } from 'lib/components/Tooltip'
 import { SlackIntegration } from './SlackIntegration'
 import { LemonButton, LemonDivider, LemonInput } from '@posthog/lemon-ui'
-<<<<<<< HEAD
 import { ActorOnEventsQuerying } from './ActorOnEventsQuerying'
 import { preflightLogic } from 'scenes/PreflightCheck/preflightLogic'
-=======
 import { LemonSkeleton } from 'lib/components/LemonSkeleton'
->>>>>>> c0a85cce
 
 export const scene: SceneExport = {
     component: ProjectSettings,
