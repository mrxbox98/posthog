import { LoadedScene, Params, Scene, SceneConfig } from 'scenes/sceneTypes'
import { Error404 as Error404Component } from '~/layout/Error404'
import { ErrorNetwork as ErrorNetworkComponent } from '~/layout/ErrorNetwork'
import { ErrorProjectUnavailable as ErrorProjectUnavailableComponent } from '~/layout/ErrorProjectUnavailable'
import { urls } from 'scenes/urls'
import { InsightShortId, PropertyFilterType, ReplayTabs } from '~/types'
import { combineUrl } from 'kea-router'
import { getDefaultEventsSceneQuery } from 'scenes/events/defaults'
import { EventsQuery } from '~/queries/schema'
import { dayjs } from 'lib/dayjs'
import { lemonToast } from 'lib/lemon-ui/lemonToast'

export const emptySceneParams = { params: {}, searchParams: {}, hashParams: {} }

export const preloadedScenes: Record<string, LoadedScene> = {
    [Scene.Error404]: {
        name: Scene.Error404,
        component: Error404Component,
        sceneParams: emptySceneParams,
    },
    [Scene.ErrorNetwork]: {
        name: Scene.ErrorNetwork,
        component: ErrorNetworkComponent,
        sceneParams: emptySceneParams,
    },
    [Scene.ErrorProjectUnavailable]: {
        name: Scene.ErrorProjectUnavailable,
        component: ErrorProjectUnavailableComponent,
        sceneParams: emptySceneParams,
    },
}

export const sceneConfigurations: Partial<Record<Scene, SceneConfig>> = {
    // Project-based routes
    [Scene.Dashboards]: {
        projectBased: true,
        name: 'Dashboards',
    },
    [Scene.Dashboard]: {
        projectBased: true,
    },
    [Scene.Insight]: {
        projectBased: true,
        name: 'Insights',
    },
    [Scene.Cohorts]: {
        projectBased: true,
        name: 'Cohorts',
    },
    [Scene.Cohort]: {
        projectBased: true,
        name: 'Cohort',
    },
    [Scene.Events]: {
        projectBased: true,
        name: 'Live Events',
    },
    [Scene.Exports]: {
        projectBased: true,
        name: 'Exports',
    },
    [Scene.CreateExport]: {
        projectBased: true,
        name: 'Create Export',
    },
    [Scene.ViewExport]: {
        projectBased: true,
        name: 'View Export',
    },
    [Scene.DataManagement]: {
        projectBased: true,
        name: 'Data Management',
    },
    [Scene.Actions]: {
        projectBased: true,
        name: 'Data Management',
    },
    [Scene.EventDefinitions]: {
        projectBased: true,
        name: 'Data Management',
    },
    [Scene.EventDefinition]: {
        projectBased: true,
        name: 'Data Management',
    },
    [Scene.PropertyDefinitions]: {
        projectBased: true,
        name: 'Data Management',
    },
    [Scene.PropertyDefinition]: {
        projectBased: true,
        name: 'Data Management',
    },
    [Scene.DataManagementHistory]: {
        projectBased: true,
        name: 'Data Management',
    },
    [Scene.IngestionWarnings]: {
        projectBased: true,
        name: 'Data Management',
    },
    [Scene.Database]: {
        projectBased: true,
        name: 'Data Management',
    },
    [Scene.WebPerformance]: {
        projectBased: true,
        name: 'Web Performance',
    },
    [Scene.Replay]: {
        projectBased: true,
        name: 'Session Replay',
    },
    [Scene.ReplaySingle]: {
        projectBased: true,
        name: 'Replay Recording',
    },
    [Scene.ReplayPlaylist]: {
        projectBased: true,
        name: 'Replay Playlist',
    },
    [Scene.Person]: {
        projectBased: true,
        name: 'Person',
    },
    [Scene.Persons]: {
        projectBased: true,
        name: 'Persons & Groups',
    },
    [Scene.Action]: {
        projectBased: true,
        name: 'Action',
    },
    [Scene.Groups]: {
        projectBased: true,
        name: 'Persons & Groups',
    },
    [Scene.Group]: {
        projectBased: true,
        name: 'Persons & Groups',
    },
    [Scene.Experiments]: {
        projectBased: true,
        name: 'Experiments',
    },
    [Scene.Experiment]: {
        projectBased: true,
        name: 'Experiment',
    },
    [Scene.FeatureFlags]: {
        projectBased: true,
        name: 'Feature Flags',
    },
    [Scene.FeatureFlag]: {
        projectBased: true,
    },
    [Scene.Surveys]: {
        projectBased: true,
        name: 'Surveys',
    },
    [Scene.Survey]: {
        projectBased: true,
        name: 'Survey',
    },
    [Scene.EarlyAccessFeatures]: {
        projectBased: true,
    },
    [Scene.EarlyAccessFeature]: {
        projectBased: true,
    },
    [Scene.Annotations]: {
        projectBased: true,
        name: 'Annotations',
    },
    [Scene.Plugins]: {
        projectBased: true,
        name: 'Apps',
    },
    [Scene.FrontendAppScene]: {
        projectBased: true,
        name: 'App',
    },
    [Scene.AppMetrics]: {
        projectBased: true,
        name: 'Apps',
    },
    [Scene.SavedInsights]: {
        projectBased: true,
        name: 'Insights',
    },
    [Scene.ProjectHomepage]: {
        projectBased: true,
        name: 'Homepage',
    },
    [Scene.ProjectSettings]: {
        projectBased: true,
        hideProjectNotice: true,
        name: 'Project settings',
    },
    [Scene.IntegrationsRedirect]: {
        name: 'Integrations Redirect',
    },
    [Scene.Ingestion]: {
        projectBased: true,
        plain: true,
    },
    [Scene.ToolbarLaunch]: {
        projectBased: true,
        name: 'Launch Toolbar',
    },
    // Organization-based routes
    [Scene.OrganizationCreateFirst]: {
        name: 'Organization creation',
    },
    [Scene.OrganizationCreationConfirm]: {
        name: 'Confirm organization creation',
        onlyUnauthenticated: true,
    },
    [Scene.OrganizationSettings]: {
        organizationBased: true,
    },
    [Scene.ProjectCreateFirst]: {
        name: 'Project creation',
        organizationBased: true,
    },
    // Onboarding/setup routes
    [Scene.Login]: {
        onlyUnauthenticated: true,
    },
    [Scene.Login2FA]: {
        onlyUnauthenticated: true,
    },
    [Scene.Signup]: {
        onlyUnauthenticated: true,
    },
    [Scene.PreflightCheck]: {
        onlyUnauthenticated: true,
    },
    [Scene.PasswordReset]: {
        onlyUnauthenticated: true,
    },
    [Scene.PasswordResetComplete]: {
        onlyUnauthenticated: true,
    },
    [Scene.InviteSignup]: {
        allowUnauthenticated: true,
        plain: true,
    },
    // Instance management routes
    [Scene.SystemStatus]: {
        instanceLevel: true,
        name: 'Instance status & settings',
    },
    [Scene.AsyncMigrations]: {
        instanceLevel: true,
    },
    [Scene.DeadLetterQueue]: {
        instanceLevel: true,
    },
    // Personal routes
    [Scene.MySettings]: {
        personal: true,
    },
    // Cloud-only routes
    [Scene.Billing]: {
        hideProjectNotice: true,
        organizationBased: true,
    },
    [Scene.Unsubscribe]: {
        allowUnauthenticated: true,
    },
    [Scene.DebugQuery]: {
        projectBased: true,
    },
    [Scene.VerifyEmail]: {
        allowUnauthenticated: true,
        plain: true,
    },
    [Scene.Feedback]: {
        projectBased: true,
        name: 'Feedback',
    },
    [Scene.Notebook]: {
        projectBased: true,
        name: 'Notebook',
    },
}

const preserveParams = (url: string) => (_params: Params, searchParams: Params, hashParams: Params) => {
    const combined = combineUrl(url, searchParams, hashParams)
    return combined.url
}

// NOTE: These redirects will fully replace the URL. If you want to keep support for query and hash params then you should use the above `preserveParams` function.
export const redirects: Record<
    string,
    string | ((params: Params, searchParams: Params, hashParams: Params) => string)
> = {
<<<<<<< HEAD
=======
    '/': preserveParams(urls.projectHomepage()),
>>>>>>> 8ca7180c
    '/saved_insights': urls.savedInsights(),
    '/dashboards': urls.dashboards(),
    '/plugins': urls.projectApps(),
    '/project/plugins': urls.projectApps(),
    '/actions': urls.actions(), // TODO: change to urls.eventDefinitions() when "simplify-actions" FF is released
    '/organization/members': urls.organizationSettings(),
    '/i/:shortId': ({ shortId }) => urls.insightView(shortId),
    '/action/:id': ({ id }) => urls.action(id),
    '/action': urls.createAction(),
    '/events/actions': urls.actions(), // TODO: change to urls.eventDefinitions() when "simplify-actions" FF is released
    '/events/stats': urls.eventDefinitions(),
    '/events/stats/:id': ({ id }) => urls.eventDefinition(id),
    '/events/:id/*': ({ id, _ }) => {
        const query = getDefaultEventsSceneQuery([
            {
                type: PropertyFilterType.HogQL,
                key: `uuid = '${id.replaceAll(/[^a-f0-9\-]/g, '')}'`,
                value: null,
            },
        ])
        try {
            const timestamp = decodeURIComponent(_)
            const after = dayjs(timestamp).subtract(1, 'second').startOf('second').toISOString()
            const before = dayjs(timestamp).add(1, 'second').startOf('second').toISOString()
            Object.assign(query.source as EventsQuery, { before, after })
        } catch (e) {
            lemonToast.error('Invalid event timestamp')
        }
        return combineUrl(urls.events(), {}, { q: query }).url
    },
    '/events/properties': urls.propertyDefinitions(),
    '/events/properties/:id': ({ id }) => urls.propertyDefinition(id),
    '/recordings/:id': ({ id }) => urls.replaySingle(id),
    '/recordings/playlists/:id': ({ id }) => urls.replayPlaylist(id),
    '/recordings': (_params, _searchParams, hashParams) => {
        if (hashParams.sessionRecordingId) {
            // Previous URLs for an individual recording were like: /recordings/#sessionRecordingId=foobar
            return urls.replaySingle(hashParams.sessionRecordingId)
        }
        return urls.replay()
    },
    '/replay': urls.replay(),
}

export const routes: Record<string, Scene> = {
    [urls.dashboards()]: Scene.Dashboards,
    [urls.dashboard(':id')]: Scene.Dashboard,
    [urls.dashboardTextTile(':id', ':textTileId')]: Scene.Dashboard,
    [urls.dashboardSharing(':id')]: Scene.Dashboard,
    [urls.dashboardSubcriptions(':id')]: Scene.Dashboard,
    [urls.dashboardSubcription(':id', ':subscriptionId')]: Scene.Dashboard,
    [urls.createAction()]: Scene.Action,
    [urls.copyAction(null)]: Scene.Action,
    [urls.action(':id')]: Scene.Action,
    [urls.ingestionWarnings()]: Scene.IngestionWarnings,
    [urls.insightNew()]: Scene.Insight,
    [urls.insightEdit(':shortId' as InsightShortId)]: Scene.Insight,
    [urls.insightView(':shortId' as InsightShortId)]: Scene.Insight,
    [urls.insightSubcriptions(':shortId' as InsightShortId)]: Scene.Insight,
    [urls.insightSubcription(':shortId' as InsightShortId, ':subscriptionId')]: Scene.Insight,
    [urls.insightSharing(':shortId' as InsightShortId)]: Scene.Insight,
    [urls.savedInsights()]: Scene.SavedInsights,
    [urls.actions()]: Scene.Actions, // TODO: remove when "simplify-actions" FF is released
    [urls.eventDefinitions()]: Scene.EventDefinitions,
    [urls.eventDefinition(':id')]: Scene.EventDefinition,
    [urls.exports()]: Scene.Exports,
    [urls.createExport()]: Scene.CreateExport,
    [urls.viewExport(':id')]: Scene.ViewExport,
    [urls.propertyDefinitions()]: Scene.PropertyDefinitions,
    [urls.propertyDefinition(':id')]: Scene.PropertyDefinition,
    [urls.dataManagementHistory()]: Scene.DataManagementHistory,
    [urls.database()]: Scene.Database,
    [urls.events()]: Scene.Events,
    [urls.webPerformance()]: Scene.WebPerformance,
    [urls.webPerformance() + '/*']: Scene.WebPerformance,
    [urls.replay()]: Scene.Replay,
    // One entry for every available tab
    ...Object.values(ReplayTabs).reduce((acc, tab) => {
        acc[urls.replay(tab)] = Scene.Replay
        return acc
    }, {} as Record<string, Scene>),
    [urls.replaySingle(':id')]: Scene.ReplaySingle,
    [urls.replayPlaylist(':id')]: Scene.ReplayPlaylist,
    [urls.person('*', false)]: Scene.Person,
    [urls.persons()]: Scene.Persons,
    [urls.groups(':groupTypeIndex')]: Scene.Groups,
    [urls.group(':groupTypeIndex', ':groupKey', false)]: Scene.Group,
    [urls.group(':groupTypeIndex', ':groupKey', false, ':groupTab')]: Scene.Group,
    [urls.cohort(':id')]: Scene.Cohort,
    [urls.cohorts()]: Scene.Cohorts,
    [urls.experiments()]: Scene.Experiments,
    [urls.experiment(':id')]: Scene.Experiment,
    [urls.earlyAccessFeatures()]: Scene.EarlyAccessFeatures,
    [urls.earlyAccessFeature(':id')]: Scene.EarlyAccessFeature,
    [urls.surveys()]: Scene.Surveys,
    [urls.survey(':id')]: Scene.Survey,
    [urls.featureFlags()]: Scene.FeatureFlags,
    [urls.featureFlag(':id')]: Scene.FeatureFlag,
    [urls.annotations()]: Scene.Annotations,
    [urls.projectHomepage()]: Scene.ProjectHomepage,
    [urls.projectSettings()]: Scene.ProjectSettings,
    [urls.projectApps()]: Scene.Plugins,
    [urls.projectApp(':id')]: Scene.Plugins,
    [urls.projectAppLogs(':id')]: Scene.Plugins,
    [urls.projectAppSource(':id')]: Scene.Plugins,
    [urls.frontendApp(':id')]: Scene.FrontendAppScene,
    [urls.appMetrics(':pluginConfigId')]: Scene.AppMetrics,
    [urls.appHistoricalExports(':pluginConfigId')]: Scene.AppMetrics,
    [urls.appHistory(':pluginConfigId')]: Scene.AppMetrics,
    [urls.projectCreateFirst()]: Scene.ProjectCreateFirst,
    [urls.organizationSettings()]: Scene.OrganizationSettings,
    [urls.organizationBilling()]: Scene.Billing,
    [urls.organizationCreateFirst()]: Scene.OrganizationCreateFirst,
    [urls.organizationCreationConfirm()]: Scene.OrganizationCreationConfirm,
    [urls.instanceStatus()]: Scene.SystemStatus,
    [urls.instanceSettings()]: Scene.SystemStatus,
    [urls.instanceStaffUsers()]: Scene.SystemStatus,
    [urls.instanceKafkaInspector()]: Scene.SystemStatus,
    [urls.instanceMetrics()]: Scene.SystemStatus,
    [urls.asyncMigrations()]: Scene.AsyncMigrations,
    [urls.asyncMigrationsFuture()]: Scene.AsyncMigrations,
    [urls.asyncMigrationsSettings()]: Scene.AsyncMigrations,
    [urls.deadLetterQueue()]: Scene.DeadLetterQueue,
    [urls.mySettings()]: Scene.MySettings,
    [urls.toolbarLaunch()]: Scene.ToolbarLaunch,
    // Onboarding / setup routes
    [urls.login()]: Scene.Login,
    [urls.login2FA()]: Scene.Login2FA,
    [urls.preflight()]: Scene.PreflightCheck,
    [urls.signup()]: Scene.Signup,
    [urls.inviteSignup(':id')]: Scene.InviteSignup,
    [urls.passwordReset()]: Scene.PasswordReset,
    [urls.passwordResetComplete(':uuid', ':token')]: Scene.PasswordResetComplete,
    [urls.ingestion()]: Scene.Ingestion,
    [urls.ingestion() + '/*']: Scene.Ingestion,
    [urls.verifyEmail()]: Scene.VerifyEmail,
    [urls.verifyEmail(':uuid')]: Scene.VerifyEmail,
    [urls.verifyEmail(':uuid', ':token')]: Scene.VerifyEmail,
    [urls.unsubscribe()]: Scene.Unsubscribe,
    [urls.integrationsRedirect(':kind')]: Scene.IntegrationsRedirect,
    [urls.debugQuery()]: Scene.DebugQuery,
    [urls.feedback()]: Scene.Feedback,
    [urls.feedback() + '/*']: Scene.Feedback,
    [urls.notebook(':shortId')]: Scene.Notebook,
    [urls.notebookEdit(':shortId')]: Scene.Notebook,
}<|MERGE_RESOLUTION|>--- conflicted
+++ resolved
@@ -286,20 +286,11 @@
     },
 }
 
-const preserveParams = (url: string) => (_params: Params, searchParams: Params, hashParams: Params) => {
-    const combined = combineUrl(url, searchParams, hashParams)
-    return combined.url
-}
-
 // NOTE: These redirects will fully replace the URL. If you want to keep support for query and hash params then you should use the above `preserveParams` function.
 export const redirects: Record<
     string,
     string | ((params: Params, searchParams: Params, hashParams: Params) => string)
 > = {
-<<<<<<< HEAD
-=======
-    '/': preserveParams(urls.projectHomepage()),
->>>>>>> 8ca7180c
     '/saved_insights': urls.savedInsights(),
     '/dashboards': urls.dashboards(),
     '/plugins': urls.projectApps(),
