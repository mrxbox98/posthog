--- conflicted
+++ resolved
@@ -7,11 +7,7 @@
     ExtendedRegExpMatchArray,
     Attribute,
 } from '@tiptap/react'
-<<<<<<< HEAD
-import { ReactNode, useCallback, useRef } from 'react'
-=======
-import { ReactNode, useCallback, useEffect, useMemo, useRef } from 'react'
->>>>>>> fe909cf4
+import { ReactNode, useCallback, useEffect, useRef } from 'react'
 import clsx from 'clsx'
 import { IconClose, IconDragHandle, IconLink, IconUnfoldLess, IconUnfoldMore } from 'lib/lemon-ui/icons'
 import { LemonButton } from '@posthog/lemon-ui'
@@ -60,11 +56,8 @@
     const nodeLogicProps = {
         node,
         nodeType,
-<<<<<<< HEAD
         nodeAttributes: node.attrs,
         updateAttributes,
-=======
->>>>>>> fe909cf4
         nodeId,
         notebookLogic: mountedNotebookLogic,
         getPos,
