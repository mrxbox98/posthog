--- conflicted
+++ resolved
@@ -60,11 +60,8 @@
 import { legacyInsightQuery, queryExportContext } from '~/queries/query'
 import { tagsModel } from '~/models/tagsModel'
 import { isInsightVizNode } from '~/queries/utils'
-<<<<<<< HEAD
+import { QuerySchema } from '~/queries/schema'
 import { insightQueryEditorLogic } from './insightQueryEditorLogic'
-=======
-import { QuerySchema } from '~/queries/schema'
->>>>>>> 3cba87cd
 
 const IS_TEST_MODE = process.env.NODE_ENV === 'test'
 const SHOW_TIMEOUT_MESSAGE_AFTER = 15000
@@ -211,7 +208,7 @@
                         return values.insight
                     }
 
-                    if (!values.editedQuery && 'filters' in insight && emptyFilters(insight.filters)) {
+                    if ('filters' in insight && emptyFilters(insight.filters)) {
                         const error = new Error('Will not override empty filters in updateInsight.')
                         Sentry.captureException(error, {
                             extra: {
@@ -221,11 +218,6 @@
                             },
                         })
                         throw error
-                    }
-
-                    if (!!values.editedQuery) {
-                        insight.filters = {}
-                        insight.query = values.editedQuery
                     }
 
                     const response = await api.update(
@@ -504,26 +496,6 @@
         filters: [
             () => props.cachedInsight?.filters || ({} as Partial<FilterType>),
             {
-<<<<<<< HEAD
-                setFilters: (state, { filters }) => {
-                    return cleanFilters(filters, state)
-                },
-                setInsight: (state, { insight: { filters }, options: { overrideFilter } }) => {
-                    return overrideFilter ? cleanFilters(filters || {}) : state
-                },
-                loadInsightSuccess: (state, { insight }) => {
-                    return Object.keys(state).length === 0 && insight.filters ? insight.filters : state
-                },
-                loadResultsSuccess: (state, { insight }) => {
-                    return Object.keys(state).length === 0 && insight.filters ? insight.filters : state
-                },
-                setActiveView: (state, { type }) => {
-                    if (type === InsightType.QUERY) {
-                        return {}
-                    }
-                    return state
-                },
-=======
                 setFilters: (state, { filters }) => cleanFilters(filters, state),
                 setInsight: (state, { insight: { filters }, options: { overrideFilter } }) =>
                     overrideFilter ? cleanFilters(filters || {}) : state,
@@ -532,7 +504,12 @@
                 loadResultsSuccess: (state, { insight }) =>
                     Object.keys(state).length === 0 && insight.filters ? insight.filters : state,
                 setQuery: (state, { query }) => (!!query ? {} : state),
->>>>>>> 3cba87cd
+                setActiveView: (state, { type }) => {
+                    if (type === InsightType.QUERY) {
+                        return {}
+                    }
+                    return state
+                },
             },
         ],
         /** The insight's state as it is in the database. */
@@ -840,7 +817,7 @@
             },
         ],
     }),
-    listeners(({ actions, selectors, values, cache, props }) => ({
+    listeners(({ actions, selectors, values, cache }) => ({
         setFiltersMerge: ({ filters }) => {
             actions.setFilters({ ...values.filters, ...filters })
         },
@@ -1060,13 +1037,6 @@
                     tags,
                 }
 
-                const iqel = insightQueryEditorLogic.findMounted(props)
-                const editedQuery = iqel?.values.query
-                if (!!editedQuery) {
-                    insightRequest.filters = {}
-                    insightRequest.query = editedQuery
-                }
-
                 savedInsight = insightNumericId
                     ? await api.update(
                           `api/projects/${teamLogic.values.currentTeamId}/insights/${insightNumericId}`,
