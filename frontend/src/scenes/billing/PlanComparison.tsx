import './PlanComparison.scss'

import { IconCheckCircle, IconWarning, IconX } from '@posthog/icons'
import { LemonModal, LemonTag, Link } from '@posthog/lemon-ui'
import clsx from 'clsx'
import { useActions, useValues } from 'kea'
import { BillingUpgradeCTA } from 'lib/components/BillingUpgradeCTA'
import { UNSUBSCRIBE_SURVEY_ID } from 'lib/constants'
import { Tooltip } from 'lib/lemon-ui/Tooltip'
import { eventUsageLogic } from 'lib/utils/eventUsageLogic'
import React, { useState } from 'react'
import { getProductIcon } from 'scenes/products/Products'
import { urls } from 'scenes/urls'
import useResizeObserver from 'use-resize-observer'

import { BillingProductV2AddonType, BillingProductV2Type, BillingV2FeatureType, BillingV2PlanType } from '~/types'

import { convertLargeNumberToWords, getUpgradeProductLink } from './billing-utils'
import { billingLogic } from './billingLogic'
import { billingProductLogic } from './billingProductLogic'
import { UnsubscribeSurveyModal } from './UnsubscribeSurveyModal'

export function PlanIcon({
    feature,
    className,
    timeDenominator,
}: {
    feature?: BillingV2FeatureType
    className?: string
    timeDenominator?: string
}): JSX.Element {
    return (
        <div className="flex items-center text-xs text-muted">
            {!feature ? (
                <>
                    <IconX className={clsx('text-danger mx-4', className)} />
                </>
            ) : feature.limit ? (
                <>
                    <IconWarning className={clsx('text-warning mx-4 shrink-0', className)} />
                    {feature.limit &&
                        `${convertLargeNumberToWords(feature.limit, null)} ${feature.unit && feature.unit}${
                            timeDenominator ? `/${timeDenominator}` : ''
                        }`}
                    {feature.note}
                </>
            ) : (
                <>
                    <IconCheckCircle className={clsx('text-success mx-4 shrink-0', className)} />
                    {feature.note}
                </>
            )}
        </div>
    )
}

const PricingTiers = ({
    plan,
    product,
}: {
    plan: BillingV2PlanType
    product: BillingProductV2Type | BillingProductV2AddonType
}): JSX.Element => {
    const { width, ref: tiersRef } = useResizeObserver()
    const tiers = plan?.tiers

    const allTierPrices = tiers?.map((tier) => parseFloat(tier.unit_amount_usd))
    const sigFigs = allTierPrices?.map((price) => price?.toString().split('.')[1]?.length).sort((a, b) => b - a)[0]

    return (
        <>
            {tiers ? (
                tiers?.map((tier, i) => (
                    <div
                        key={`${plan.plan_key}-${product.type}-${tier.up_to}`}
                        className={clsx(
                            'flex',
                            width && width < 100 ? 'flex-col mb-2' : 'justify-between items-center'
                        )}
                        ref={tiersRef}
                    >
                        <span className="text-xs">
                            {convertLargeNumberToWords(tier.up_to, tiers[i - 1]?.up_to, true, product.unit)}
                        </span>
                        <span className="font-bold">
                            {i === 0 && parseFloat(tier.unit_amount_usd) === 0
                                ? 'Free'
                                : `$${parseFloat(tier.unit_amount_usd).toFixed(sigFigs)}`}
                        </span>
                    </div>
                ))
            ) : product?.free_allocation ? (
                <div
                    key={`${plan.plan_key}-${product.type}-tiers`}
                    className={clsx('flex', width && width < 100 ? 'flex-col mb-2' : ' justify-between items-center')}
                    ref={tiersRef}
                >
                    <span className="text-xs">
                        Up to {convertLargeNumberToWords(product?.free_allocation, null)} {product?.unit}s/mo
                    </span>
                    <span className="font-bold">Free</span>
                </div>
            ) : null}
        </>
    )
}

export const PlanComparison = ({
    product,
    includeAddons = false,
}: {
    product: BillingProductV2Type
    includeAddons?: boolean
}): JSX.Element | null => {
    const plans = product.plans?.filter(
        (plan) => !plan.included_if || plan.included_if == 'has_subscription' || plan.current_plan
    )
    if (plans?.length === 0) {
        return null
    }
    const fullyFeaturedPlan = plans[plans.length - 1]
    const { billing, redirectPath, daysRemaining, daysTotal } = useValues(billingLogic)
    const { width, ref: planComparisonRef } = useResizeObserver()
    const { reportBillingUpgradeClicked } = useActions(eventUsageLogic)
    const currentPlanIndex = plans.findIndex((plan) => plan.current_plan)
<<<<<<< HEAD
    const { surveyID, comparisonModalHighlightedFeatureKey, billingProductLoading } = useValues(
        billingProductLogic({ product })
    )
    const { reportSurveyShown, setSurveyResponse, setBillingProductLoading } = useActions(
        billingProductLogic({ product })
    )
    const billingDaysRemaining = billing?.billing_period?.current_period_end.diff(dayjs(), 'days')
    const billingDaysTotal = billing?.billing_period?.current_period_end.diff(
        billing.billing_period?.current_period_start,
        'days'
    )
=======
    const { surveyID, comparisonModalHighlightedFeatureKey } = useValues(billingProductLogic({ product }))
    const { reportSurveyShown, setSurveyResponse } = useActions(billingProductLogic({ product }))
>>>>>>> b6e3cbb7

    const upgradeButtons = plans?.map((plan, i) => {
        return (
            <td key={`${plan.plan_key}-cta`} className="PlanTable__td__upgradeButton">
                <BillingUpgradeCTA
                    to={
                        plan.contact_support
                            ? 'mailto:sales@posthog.com?subject=Enterprise%20plan%20request'
                            : i < currentPlanIndex
                            ? undefined // Downgrade action handled in onClick
                            : !plan.included_if
                            ? getUpgradeProductLink(product, plan.plan_key || '', redirectPath, includeAddons)
                            : plan.included_if == 'has_subscription' &&
                              i >= currentPlanIndex &&
                              !billing?.has_active_subscription
                            ? urls.organizationBilling()
                            : undefined
                    }
                    type={plan.current_plan || i < currentPlanIndex ? 'secondary' : 'primary'}
                    status={
                        plan.current_plan || (plan.included_if == 'has_subscription' && i >= currentPlanIndex)
                            ? 'default'
                            : 'alt'
                    }
                    fullWidth
                    center
                    disableClientSideRouting={!plan.contact_support}
                    disabledReason={
                        plan.included_if == 'has_subscription' && i >= currentPlanIndex
                            ? billing?.has_active_subscription
                                ? 'Unsubscribe from all products to remove'
                                : null
                            : plan.current_plan
                            ? 'Current plan'
                            : undefined
                    }
                    onClick={() => {
                        if (!plan.current_plan) {
                            // TODO: add current plan key and new plan key
                            reportBillingUpgradeClicked(product.type)
                            setBillingProductLoading(product.type)
                        }
                        if (!plan.included_if && !plan.current_plan && i < currentPlanIndex) {
                            setSurveyResponse(product.type, '$survey_response_1')
                            reportSurveyShown(UNSUBSCRIBE_SURVEY_ID, product.type)
                        }
                    }}
                    loading={billingProductLoading === product.type && !plan.current_plan && !plan.contact_support}
                    data-attr={`upgrade-${plan.name}`}
                >
                    {plan.current_plan
                        ? 'Current plan'
                        : i < currentPlanIndex
                        ? 'Downgrade'
                        : plan.contact_support
                        ? 'Get in touch'
                        : plan.included_if == 'has_subscription' &&
                          i >= currentPlanIndex &&
                          !billing?.has_active_subscription
                        ? 'View products'
                        : plan.free_allocation && !plan.tiers
                        ? 'Select' // Free plan
                        : 'Subscribe'}
                </BillingUpgradeCTA>
                {!plan.current_plan && !plan.free_allocation && includeAddons && product.addons?.length > 0 && (
                    <p className="text-center ml-0 mt-2 mb-0">
                        <Link
                            to={`/api/billing-v2/activation?products=${product.type}:${plan.plan_key}&redirect_path=${redirectPath}`}
                            className="text-muted text-xs"
                            disableClientSideRouting
                        >
                            or subscribe without addons
                        </Link>
                    </p>
                )}
            </td>
        )
    })

    return (
        <table className="PlanComparison w-full table-fixed" ref={planComparisonRef}>
            <thead>
                <tr>
                    <td />
                    {plans?.map((plan) => (
                        <td key={`plan-type-${plan.plan_key}`}>
                            <h3 className="font-bold">{plan.name}</h3>
                        </td>
                    ))}
                </tr>
            </thead>
            <tbody>
                <tr className="PlanTable__tr__border">
                    <td className="font-bold">Monthly {product.tiered && 'base '} price</td>
                    {plans?.map((plan) => {
                        const prorationAmount = plan.unit_amount_usd
                            ? (parseInt(plan.unit_amount_usd) * ((daysRemaining || 1) / (daysTotal || 1))).toFixed(2)
                            : 0
                        const isProrated =
                            billing?.has_active_subscription && plan.unit_amount_usd
                                ? prorationAmount !== parseInt(plan.unit_amount_usd || '')
                                : false
                        return (
                            <td key={`${plan.plan_key}-basePrice`} className="text-sm font-bold">
                                {plan.free_allocation && !plan.tiers
                                    ? 'Free forever'
                                    : plan.unit_amount_usd
                                    ? `$${parseFloat(plan.unit_amount_usd).toFixed(0)} per month`
                                    : plan.contact_support
                                    ? 'Custom'
                                    : plan.included_if == 'has_subscription'
                                    ? 'Free, included with any product subscription'
                                    : '$0 per month'}
                                {isProrated && (
                                    <p className="text-xxs text-muted font-normal italic mt-2">
                                        Pay ${prorationAmount} today{isProrated && ' (prorated)'} and{' '}
                                        {isProrated && `$${parseInt(plan.unit_amount_usd || '0')} `}every month
                                        thereafter.
                                    </p>
                                )}
                            </td>
                        )
                    })}
                </tr>
                {product.tiered && (
                    <tr className="PlanTable__tr__border">
                        <th scope="row">
                            {includeAddons && product.addons?.length > 0 && (
                                <p className="ml-0">
                                    <span className="font-bold">{product.name}</span>
                                </p>
                            )}
                            <p className="ml-0 text-xs mt-1">Priced per {product.unit}</p>
                        </th>
                        {plans?.map((plan) => (
                            <td key={`${plan.plan_key}-tiers-td`}>
                                <PricingTiers plan={plan} product={product} />
                            </td>
                        ))}
                    </tr>
                )}
                <tr>
                    <td />
                    {upgradeButtons}
                </tr>
                {includeAddons && product.addons.length > 0 && (
                    <tr>
                        <th colSpan={1} className="PlanTable__th__section rounded text-left">
                            <h3 className="mt-6 mb-6">Available add-ons:</h3>
                        </th>
                    </tr>
                )}
                {includeAddons &&
                    product.addons?.map((addon) => {
                        return addon.tiered ? (
                            <tr key={addon.name + 'pricing-row'} className="PlanTable__tr__border">
                                <th scope="row">
                                    <p className="ml-0">
                                        <Tooltip title={addon.description}>
                                            <span className="font-bold cursor-default">{addon.name}</span>
                                        </Tooltip>
                                        <Tooltip
                                            title={
                                                addon.inclusion_only
                                                    ? 'Automatically charged based on SDK config options and usage.'
                                                    : 'If subscribed, charged on all usage.'
                                            }
                                        >
                                            <LemonTag
                                                type={addon.inclusion_only ? 'option' : 'primary'}
                                                className="ml-2"
                                            >
                                                {addon.inclusion_only ? 'config' : 'add-on'}
                                            </LemonTag>
                                        </Tooltip>
                                    </p>
                                    <p className="ml-0 text-xs text-muted mt-1">Priced per {addon.unit}</p>
                                </th>
                                {plans?.map((plan, i) => {
                                    // If the parent plan is free, the addon isn't available
                                    return !addon.inclusion_only ? (
                                        plan.free_allocation && !plan.tiers ? (
                                            <td key={`${addon.name}-free-tiers-td`}>
                                                <p className="text-muted text-xs">Not available on this plan.</p>
                                            </td>
                                        ) : (
                                            <td key={`${addon.type}-tiers-td`}>
                                                <AddonPlanTiers plan={addon.plans?.[0]} addon={addon} />
                                            </td>
                                        )
                                    ) : plan.free_allocation && !plan.tiers ? (
                                        <td key={`${addon.name}-free-tiers-td`}>
                                            <PricingTiers plan={plan} product={product} />
                                        </td>
                                    ) : (
                                        <td key={`${addon.type}-tiers-td`}>
                                            <AddonPlanTiers plan={addon.plans?.[i]} addon={addon} />
                                        </td>
                                    )
                                })}
                            </tr>
                        ) : null
                    })}
                <tr>
                    <th colSpan={1} className="PlanTable__th__section rounded text-left">
                        <h3 className="mt-6 mb-2">Product Features:</h3>
                    </th>
                </tr>
                {fullyFeaturedPlan?.features?.map((feature, i) => (
                    <tr
                        key={`tr-${feature.key}`}
                        className={clsx(
                            i == fullyFeaturedPlan?.features?.length - 1 && !billing?.has_active_subscription
                                ? 'PlanTable__tr__border'
                                : ''
                        )}
                    >
                        <th
                            className={clsx(
                                'PlanTable__th__feature',
                                width && width < 600 && 'PlanTable__th__feature--reduced_padding',
                                i == fullyFeaturedPlan?.features?.length - 1 && 'PlanTable__th__last-feature'
                            )}
                        >
                            <Tooltip title={feature.description}>
                                <div
                                    className={
                                        comparisonModalHighlightedFeatureKey === feature.key
                                            ? 'border-b-2 border-danger-lighter px-1 pb-1 w-max'
                                            : undefined
                                    }
                                >
                                    <span>{feature.name}</span>
                                </div>
                            </Tooltip>
                        </th>
                        {plans?.map((plan) => (
                            <td key={`${plan.plan_key}-${feature.key}`}>
                                <PlanIcon
                                    feature={plan.features?.find(
                                        (thisPlanFeature) => feature.key === thisPlanFeature.key
                                    )}
                                    className="text-base"
                                />
                            </td>
                        ))}
                    </tr>
                ))}
                {!billing?.has_active_subscription && !product.inclusion_only && (
                    <>
                        <tr>
                            <th colSpan={1} className="PlanTable__th__section rounded text-left">
                                <h3 className="mt-6 mb-2">
                                    <Tooltip title="Organizations with any paid subscription get access to additional features.">
                                        <span>Included platform features:</span>
                                    </Tooltip>
                                </h3>
                            </th>
                        </tr>
                        {billing?.products
                            .filter((product) => product.inclusion_only)
                            .map((includedProduct) => {
                                const includedPlans = includedProduct.plans.filter(
                                    (plan) => plan.included_if == 'has_subscription' || plan.current_plan
                                )
                                return (
                                    <React.Fragment key={`inclusion-only-product-features-${includedProduct.type}`}>
                                        <tr>
                                            <th
                                                colSpan={3}
                                                className="PlanTable__th__section bg-side justify-left rounded text-left mb-2"
                                            >
                                                <div className="flex items-center gap-x-2 my-2">
                                                    {getProductIcon(
                                                        includedProduct.name,
                                                        includedProduct.icon_key,
                                                        'text-2xl'
                                                    )}
                                                    <Tooltip title={includedProduct.description}>
                                                        <span className="font-bold">{includedProduct.name}</span>
                                                    </Tooltip>
                                                </div>
                                            </th>
                                        </tr>
                                        {includedPlans
                                            .find((plan: BillingV2PlanType) => plan.included_if == 'has_subscription')
                                            ?.features?.map((feature, i) => (
                                                <tr key={`tr-${feature.key}`}>
                                                    <th
                                                        className={clsx(
                                                            'text-muted PlanTable__th__feature',
                                                            width &&
                                                                width < 600 &&
                                                                'PlanTable__th__feature--reduced_padding',
                                                            // If this is the last feature in the list, add a class to add padding to the bottom of
                                                            // the cell (which makes the whole row have the padding)
                                                            i ==
                                                                (includedPlans.find(
                                                                    (plan) => plan.included_if == 'has_subscription'
                                                                )?.features?.length || 0) -
                                                                    1
                                                                ? 'PlanTable__th__last-feature'
                                                                : ''
                                                        )}
                                                    >
                                                        <Tooltip title={feature.description}>
                                                            <span>{feature.name}</span>
                                                        </Tooltip>
                                                    </th>
                                                    {includedPlans?.map((plan) => (
                                                        <React.Fragment key={`${plan.plan_key}-${feature.key}`}>
                                                            {/* Some products don't have a free plan, so we need to pretend there is one 
                                                                        so the features line up in the correct columns in the UI. This is kind of 
                                                                        hacky because it assumes we only have 2 plans total, but it works for now.
                                                                    */}
                                                            {includedPlans?.length === 1 && (
                                                                <td>
                                                                    <PlanIcon
                                                                        feature={undefined}
                                                                        className="text-base"
                                                                    />
                                                                </td>
                                                            )}
                                                            <td>
                                                                <PlanIcon
                                                                    feature={plan.features?.find(
                                                                        (thisPlanFeature) =>
                                                                            feature.key === thisPlanFeature.key
                                                                    )}
                                                                    className="text-base"
                                                                />
                                                            </td>
                                                        </React.Fragment>
                                                    ))}
                                                </tr>
                                            ))}
                                    </React.Fragment>
                                )
                            })}
                    </>
                )}
            </tbody>
            {surveyID && <UnsubscribeSurveyModal product={product} />}
        </table>
    )
}

export const PlanComparisonModal = ({
    product,
    includeAddons = false,
    modalOpen,
    onClose,
}: {
    product: BillingProductV2Type
    includeAddons?: boolean
    modalOpen: boolean
    onClose?: () => void
}): JSX.Element | null => {
    return (
        <LemonModal isOpen={modalOpen} onClose={onClose}>
            <div className="PlanComparisonModal flex w-full h-full justify-center p-8">
                <div className="text-left bg-bg-light rounded relative w-full">
                    <h2>{product.name} plans</h2>
                    <PlanComparison product={product} includeAddons={includeAddons} />
                </div>
            </div>
        </LemonModal>
    )
}

const AddonPlanTiers = ({
    plan,
    addon,
}: {
    plan: BillingV2PlanType
    addon: BillingProductV2AddonType
}): JSX.Element => {
    const [showTiers, setShowTiers] = useState(false)

    return showTiers ? (
        <>
            <PricingTiers plan={plan} product={addon} />
            <p className="mb-0">
                <Link onClick={() => setShowTiers(false)} className="text-xs">
                    Hide volume discounts
                </Link>
            </p>
        </>
    ) : (
        <>
            <p className="mb-1">
                <b>
                    First {convertLargeNumberToWords(plan?.tiers?.[0].up_to || 0, null)} {addon.unit}s free
                </b>
                , then just ${plan?.tiers?.[1].unit_amount_usd}.
            </p>
            <p className="mb-0">
                <Link onClick={() => setShowTiers(true)} className="text-xs">
                    Show volume discounts
                </Link>
            </p>
        </>
    )
}<|MERGE_RESOLUTION|>--- conflicted
+++ resolved
@@ -123,7 +123,6 @@
     const { width, ref: planComparisonRef } = useResizeObserver()
     const { reportBillingUpgradeClicked } = useActions(eventUsageLogic)
     const currentPlanIndex = plans.findIndex((plan) => plan.current_plan)
-<<<<<<< HEAD
     const { surveyID, comparisonModalHighlightedFeatureKey, billingProductLoading } = useValues(
         billingProductLogic({ product })
     )
@@ -135,10 +134,6 @@
         billing.billing_period?.current_period_start,
         'days'
     )
-=======
-    const { surveyID, comparisonModalHighlightedFeatureKey } = useValues(billingProductLogic({ product }))
-    const { reportSurveyShown, setSurveyResponse } = useActions(billingProductLogic({ product }))
->>>>>>> b6e3cbb7
 
     const upgradeButtons = plans?.map((plan, i) => {
         return (
