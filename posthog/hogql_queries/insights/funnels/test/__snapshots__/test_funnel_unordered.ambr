--- conflicted
+++ resolved
@@ -530,7 +530,8 @@
             avg(step_1_conversion_time) AS step_1_average_conversion_time_inner,
             avg(step_2_conversion_time) AS step_2_average_conversion_time_inner,
             median(step_1_conversion_time) AS step_1_median_conversion_time_inner,
-            median(step_2_conversion_time) AS step_2_median_conversion_time_inner
+            median(step_2_conversion_time) AS step_2_median_conversion_time_inner,
+            prop AS prop
      FROM
        (SELECT aggregation_target AS aggregation_target,
                steps AS steps,
@@ -538,7 +539,8 @@
                max(steps) OVER (PARTITION BY aggregation_target,
                                              prop) AS max_steps,
                                step_1_conversion_time AS step_1_conversion_time,
-                               step_2_conversion_time AS step_2_conversion_time
+                               step_2_conversion_time AS step_2_conversion_time,
+                               prop AS prop
         FROM
           (SELECT aggregation_target AS aggregation_target,
                   timestamp AS timestamp,
@@ -549,195 +551,81 @@
                   step_2 AS step_2,
                   latest_2 AS latest_2,
                   prop AS prop,
-<<<<<<< HEAD
-                  arraySort([latest_0, latest_1, latest_2]) AS event_times,
-                  arraySum([if(and(ifNull(less(latest_0, latest_1), 0), ifNull(lessOrEquals(latest_1, plus(latest_0, toIntervalDay(14))), 0)), 1, 0), if(and(ifNull(less(latest_0, latest_2), 0), ifNull(lessOrEquals(latest_2, plus(latest_0, toIntervalDay(14))), 0)), 1, 0), 1]) AS steps,
-                  arraySort([latest_0, latest_1, latest_2]) AS conversion_times,
-                  if(and(isNotNull(conversion_times[2]), ifNull(lessOrEquals(conversion_times[2], plus(conversion_times[1], toIntervalDay(14))), 0)), dateDiff('second', conversion_times[1], conversion_times[2]), NULL) AS step_1_conversion_time,
-                  if(and(isNotNull(conversion_times[3]), ifNull(lessOrEquals(conversion_times[3], plus(conversion_times[2], toIntervalDay(14))), 0)), dateDiff('second', conversion_times[2], conversion_times[3]), NULL) AS step_2_conversion_time
-=======
                   if(and(ifNull(lessOrEquals(latest_0, latest_1), 0), ifNull(lessOrEquals(latest_1, plus(toTimeZone(latest_0, 'UTC'), toIntervalDay(14))), 0), ifNull(lessOrEquals(latest_1, latest_2), 0), ifNull(lessOrEquals(latest_2, plus(toTimeZone(latest_0, 'UTC'), toIntervalDay(14))), 0)), 3, if(and(ifNull(lessOrEquals(latest_0, latest_1), 0), ifNull(lessOrEquals(latest_1, plus(toTimeZone(latest_0, 'UTC'), toIntervalDay(14))), 0)), 2, 1)) AS steps,
                   if(and(isNotNull(latest_1), ifNull(lessOrEquals(latest_1, plus(toTimeZone(latest_0, 'UTC'), toIntervalDay(14))), 0)), dateDiff('second', latest_0, latest_1), NULL) AS step_1_conversion_time,
                   if(and(isNotNull(latest_2), ifNull(lessOrEquals(latest_2, plus(toTimeZone(latest_1, 'UTC'), toIntervalDay(14))), 0)), dateDiff('second', latest_1, latest_2), NULL) AS step_2_conversion_time,
                   prop AS prop
->>>>>>> 7c6805df
            FROM
              (SELECT aggregation_target AS aggregation_target,
                      timestamp AS timestamp,
                      step_0 AS step_0,
                      latest_0 AS latest_0,
                      step_1 AS step_1,
-                     min(latest_1) OVER (PARTITION BY aggregation_target,
+                     latest_1 AS latest_1,
+                     step_2 AS step_2,
+                     min(latest_2) OVER (PARTITION BY aggregation_target,
                                                       prop
-                                         ORDER BY timestamp DESC ROWS BETWEEN UNBOUNDED PRECEDING AND 0 PRECEDING) AS latest_1,
-                                        step_2 AS step_2,
-                                        min(latest_2) OVER (PARTITION BY aggregation_target,
-                                                                         prop
-                                                            ORDER BY timestamp DESC ROWS BETWEEN UNBOUNDED PRECEDING AND 0 PRECEDING) AS latest_2,
-                                                           if(has(['technology', 'finance'], prop), prop, 'Other') AS prop
+                                         ORDER BY timestamp DESC ROWS BETWEEN UNBOUNDED PRECEDING AND 0 PRECEDING) AS latest_2,
+                                        prop AS prop
               FROM
-                (SELECT timestamp AS timestamp,
-                        aggregation_target AS aggregation_target,
+                (SELECT aggregation_target AS aggregation_target,
+                        timestamp AS timestamp,
                         step_0 AS step_0,
                         latest_0 AS latest_0,
                         step_1 AS step_1,
                         latest_1 AS latest_1,
                         step_2 AS step_2,
-                        latest_2 AS latest_2,
-                        prop_basic AS prop_basic,
-                        prop,
-                        prop_vals AS prop_vals,
-                        prop_vals AS prop
+                        if(ifNull(less(latest_2, latest_1), 0), NULL, latest_2) AS latest_2,
+                        prop AS prop
                  FROM
-                   (SELECT toTimeZone(e.timestamp, 'UTC') AS timestamp,
-                           e.`$group_0` AS aggregation_target,
-                           if(equals(e.event, 'sign up'), 1, 0) AS step_0,
-                           if(ifNull(equals(step_0, 1), 0), timestamp, NULL) AS latest_0,
-                           if(equals(e.event, 'play movie'), 1, 0) AS step_1,
-                           if(ifNull(equals(step_1, 1), 0), timestamp, NULL) AS latest_1,
-                           if(equals(e.event, 'buy'), 1, 0) AS step_2,
-                           if(ifNull(equals(step_2, 1), 0), timestamp, NULL) AS latest_2,
-                           ifNull(e__group_0.properties___industry, '') AS prop_basic,
-                           prop_basic AS prop,
-                           argMinIf(prop, timestamp, isNotNull(prop)) OVER (PARTITION BY aggregation_target) AS prop_vals
-                    FROM events AS e
-                    LEFT JOIN
-                      (SELECT argMax(replaceRegexpAll(nullIf(nullIf(JSONExtractRaw(groups.group_properties, 'industry'), ''), 'null'), '^"|"$', ''), groups._timestamp) AS properties___industry,
-                              groups.group_type_index AS index,
-                              groups.group_key AS key
-                       FROM groups
-                       WHERE and(equals(groups.team_id, 2), ifNull(equals(index, 0), 0))
-                       GROUP BY groups.group_type_index,
-                                groups.group_key) AS e__group_0 ON equals(e.`$group_0`, e__group_0.key)
-                    WHERE and(equals(e.team_id, 2), and(and(greaterOrEquals(toTimeZone(e.timestamp, 'UTC'), toDateTime64('2020-01-01 00:00:00.000000', 6, 'UTC')), lessOrEquals(toTimeZone(e.timestamp, 'UTC'), toDateTime64('2020-01-08 23:59:59.999999', 6, 'UTC'))), in(e.event, tuple('buy', 'play movie', 'sign up'))), or(ifNull(equals(step_0, 1), 0), ifNull(equals(step_1, 1), 0), ifNull(equals(step_2, 1), 0))))))
-           WHERE ifNull(equals(step_0, 1), 0)
-           UNION ALL SELECT aggregation_target AS aggregation_target,
-                            timestamp AS timestamp,
-                            step_0 AS step_0,
-                            latest_0 AS latest_0,
-                            step_1 AS step_1,
-                            latest_1 AS latest_1,
-                            step_2 AS step_2,
-                            latest_2 AS latest_2,
-                            prop AS prop,
-                            arraySort([latest_0, latest_1, latest_2]) AS event_times,
-                            arraySum([if(and(ifNull(less(latest_0, latest_1), 0), ifNull(lessOrEquals(latest_1, plus(latest_0, toIntervalDay(14))), 0)), 1, 0), if(and(ifNull(less(latest_0, latest_2), 0), ifNull(lessOrEquals(latest_2, plus(latest_0, toIntervalDay(14))), 0)), 1, 0), 1]) AS steps,
-                            arraySort([latest_0, latest_1, latest_2]) AS conversion_times,
-                            if(and(isNotNull(conversion_times[2]), ifNull(lessOrEquals(conversion_times[2], plus(conversion_times[1], toIntervalDay(14))), 0)), dateDiff('second', conversion_times[1], conversion_times[2]), NULL) AS step_1_conversion_time,
-                            if(and(isNotNull(conversion_times[3]), ifNull(lessOrEquals(conversion_times[3], plus(conversion_times[2], toIntervalDay(14))), 0)), dateDiff('second', conversion_times[2], conversion_times[3]), NULL) AS step_2_conversion_time
-           FROM
-             (SELECT aggregation_target AS aggregation_target,
-                     timestamp AS timestamp,
-                     step_0 AS step_0,
-                     latest_0 AS latest_0,
-                     step_1 AS step_1,
-                     min(latest_1) OVER (PARTITION BY aggregation_target,
-                                                      prop
-                                         ORDER BY timestamp DESC ROWS BETWEEN UNBOUNDED PRECEDING AND 0 PRECEDING) AS latest_1,
-                                        step_2 AS step_2,
-                                        min(latest_2) OVER (PARTITION BY aggregation_target,
-                                                                         prop
-                                                            ORDER BY timestamp DESC ROWS BETWEEN UNBOUNDED PRECEDING AND 0 PRECEDING) AS latest_2,
-                                                           if(has(['technology', 'finance'], prop), prop, 'Other') AS prop
-              FROM
-                (SELECT timestamp AS timestamp,
-                        aggregation_target AS aggregation_target,
-                        step_0 AS step_0,
-                        latest_0 AS latest_0,
-                        step_1 AS step_1,
-                        latest_1 AS latest_1,
-                        step_2 AS step_2,
-                        latest_2 AS latest_2,
-                        prop_basic AS prop_basic,
-                        prop,
-                        prop_vals AS prop_vals,
-                        prop_vals AS prop
-                 FROM
-                   (SELECT toTimeZone(e.timestamp, 'UTC') AS timestamp,
-                           e.`$group_0` AS aggregation_target,
-                           if(equals(e.event, 'play movie'), 1, 0) AS step_0,
-                           if(ifNull(equals(step_0, 1), 0), timestamp, NULL) AS latest_0,
-                           if(equals(e.event, 'buy'), 1, 0) AS step_1,
-                           if(ifNull(equals(step_1, 1), 0), timestamp, NULL) AS latest_1,
-                           if(equals(e.event, 'sign up'), 1, 0) AS step_2,
-                           if(ifNull(equals(step_2, 1), 0), timestamp, NULL) AS latest_2,
-                           ifNull(e__group_0.properties___industry, '') AS prop_basic,
-                           prop_basic AS prop,
-                           argMinIf(prop, timestamp, isNotNull(prop)) OVER (PARTITION BY aggregation_target) AS prop_vals
-                    FROM events AS e
-                    LEFT JOIN
-                      (SELECT argMax(replaceRegexpAll(nullIf(nullIf(JSONExtractRaw(groups.group_properties, 'industry'), ''), 'null'), '^"|"$', ''), groups._timestamp) AS properties___industry,
-                              groups.group_type_index AS index,
-                              groups.group_key AS key
-                       FROM groups
-                       WHERE and(equals(groups.team_id, 2), ifNull(equals(index, 0), 0))
-                       GROUP BY groups.group_type_index,
-                                groups.group_key) AS e__group_0 ON equals(e.`$group_0`, e__group_0.key)
-                    WHERE and(equals(e.team_id, 2), and(and(greaterOrEquals(toTimeZone(e.timestamp, 'UTC'), toDateTime64('2020-01-01 00:00:00.000000', 6, 'UTC')), lessOrEquals(toTimeZone(e.timestamp, 'UTC'), toDateTime64('2020-01-08 23:59:59.999999', 6, 'UTC'))), in(e.event, tuple('buy', 'play movie', 'sign up'))), or(ifNull(equals(step_0, 1), 0), ifNull(equals(step_1, 1), 0), ifNull(equals(step_2, 1), 0))))))
-           WHERE ifNull(equals(step_0, 1), 0)
-           UNION ALL SELECT aggregation_target AS aggregation_target,
-                            timestamp AS timestamp,
-                            step_0 AS step_0,
-                            latest_0 AS latest_0,
-                            step_1 AS step_1,
-                            latest_1 AS latest_1,
-                            step_2 AS step_2,
-                            latest_2 AS latest_2,
-                            prop AS prop,
-                            arraySort([latest_0, latest_1, latest_2]) AS event_times,
-                            arraySum([if(and(ifNull(less(latest_0, latest_1), 0), ifNull(lessOrEquals(latest_1, plus(latest_0, toIntervalDay(14))), 0)), 1, 0), if(and(ifNull(less(latest_0, latest_2), 0), ifNull(lessOrEquals(latest_2, plus(latest_0, toIntervalDay(14))), 0)), 1, 0), 1]) AS steps,
-                            arraySort([latest_0, latest_1, latest_2]) AS conversion_times,
-                            if(and(isNotNull(conversion_times[2]), ifNull(lessOrEquals(conversion_times[2], plus(conversion_times[1], toIntervalDay(14))), 0)), dateDiff('second', conversion_times[1], conversion_times[2]), NULL) AS step_1_conversion_time,
-                            if(and(isNotNull(conversion_times[3]), ifNull(lessOrEquals(conversion_times[3], plus(conversion_times[2], toIntervalDay(14))), 0)), dateDiff('second', conversion_times[2], conversion_times[3]), NULL) AS step_2_conversion_time
-           FROM
-             (SELECT aggregation_target AS aggregation_target,
-                     timestamp AS timestamp,
-                     step_0 AS step_0,
-                     latest_0 AS latest_0,
-                     step_1 AS step_1,
-                     min(latest_1) OVER (PARTITION BY aggregation_target,
-                                                      prop
-                                         ORDER BY timestamp DESC ROWS BETWEEN UNBOUNDED PRECEDING AND 0 PRECEDING) AS latest_1,
-                                        step_2 AS step_2,
-                                        min(latest_2) OVER (PARTITION BY aggregation_target,
-                                                                         prop
-                                                            ORDER BY timestamp DESC ROWS BETWEEN UNBOUNDED PRECEDING AND 0 PRECEDING) AS latest_2,
-                                                           if(has(['technology', 'finance'], prop), prop, 'Other') AS prop
-              FROM
-                (SELECT timestamp AS timestamp,
-                        aggregation_target AS aggregation_target,
-                        step_0 AS step_0,
-                        latest_0 AS latest_0,
-                        step_1 AS step_1,
-                        latest_1 AS latest_1,
-                        step_2 AS step_2,
-                        latest_2 AS latest_2,
-                        prop_basic AS prop_basic,
-                        prop,
-                        prop_vals AS prop_vals,
-                        prop_vals AS prop
-                 FROM
-                   (SELECT toTimeZone(e.timestamp, 'UTC') AS timestamp,
-                           e.`$group_0` AS aggregation_target,
-                           if(equals(e.event, 'buy'), 1, 0) AS step_0,
-                           if(ifNull(equals(step_0, 1), 0), timestamp, NULL) AS latest_0,
-                           if(equals(e.event, 'sign up'), 1, 0) AS step_1,
-                           if(ifNull(equals(step_1, 1), 0), timestamp, NULL) AS latest_1,
-                           if(equals(e.event, 'play movie'), 1, 0) AS step_2,
-                           if(ifNull(equals(step_2, 1), 0), timestamp, NULL) AS latest_2,
-                           ifNull(e__group_0.properties___industry, '') AS prop_basic,
-                           prop_basic AS prop,
-                           argMinIf(prop, timestamp, isNotNull(prop)) OVER (PARTITION BY aggregation_target) AS prop_vals
-                    FROM events AS e
-                    LEFT JOIN
-                      (SELECT argMax(replaceRegexpAll(nullIf(nullIf(JSONExtractRaw(groups.group_properties, 'industry'), ''), 'null'), '^"|"$', ''), groups._timestamp) AS properties___industry,
-                              groups.group_type_index AS index,
-                              groups.group_key AS key
-                       FROM groups
-                       WHERE and(equals(groups.team_id, 2), ifNull(equals(index, 0), 0))
-                       GROUP BY groups.group_type_index,
-                                groups.group_key) AS e__group_0 ON equals(e.`$group_0`, e__group_0.key)
-                    WHERE and(equals(e.team_id, 2), and(and(greaterOrEquals(toTimeZone(e.timestamp, 'UTC'), toDateTime64('2020-01-01 00:00:00.000000', 6, 'UTC')), lessOrEquals(toTimeZone(e.timestamp, 'UTC'), toDateTime64('2020-01-08 23:59:59.999999', 6, 'UTC'))), in(e.event, tuple('buy', 'play movie', 'sign up'))), or(ifNull(equals(step_0, 1), 0), ifNull(equals(step_1, 1), 0), ifNull(equals(step_2, 1), 0))))))
+                   (SELECT aggregation_target AS aggregation_target,
+                           timestamp AS timestamp,
+                           step_0 AS step_0,
+                           latest_0 AS latest_0,
+                           step_1 AS step_1,
+                           min(latest_1) OVER (PARTITION BY aggregation_target,
+                                                            prop
+                                               ORDER BY timestamp DESC ROWS BETWEEN UNBOUNDED PRECEDING AND 0 PRECEDING) AS latest_1,
+                                              step_2 AS step_2,
+                                              min(latest_2) OVER (PARTITION BY aggregation_target,
+                                                                               prop
+                                                                  ORDER BY timestamp DESC ROWS BETWEEN UNBOUNDED PRECEDING AND 0 PRECEDING) AS latest_2,
+                                                                 if(has(['technology', 'finance'], prop), prop, 'Other') AS prop
+                    FROM
+                      (SELECT timestamp AS timestamp,
+                              aggregation_target AS aggregation_target,
+                              step_0 AS step_0,
+                              latest_0 AS latest_0,
+                              step_1 AS step_1,
+                              latest_1 AS latest_1,
+                              step_2 AS step_2,
+                              latest_2 AS latest_2,
+                              prop_basic AS prop_basic,
+                              prop,
+                              prop_vals AS prop_vals,
+                              prop_vals AS prop
+                       FROM
+                         (SELECT toTimeZone(e.timestamp, 'UTC') AS timestamp,
+                                 e.`$group_0` AS aggregation_target,
+                                 if(equals(e.event, 'sign up'), 1, 0) AS step_0,
+                                 if(ifNull(equals(step_0, 1), 0), timestamp, NULL) AS latest_0,
+                                 if(equals(e.event, 'play movie'), 1, 0) AS step_1,
+                                 if(ifNull(equals(step_1, 1), 0), timestamp, NULL) AS latest_1,
+                                 if(equals(e.event, 'buy'), 1, 0) AS step_2,
+                                 if(ifNull(equals(step_2, 1), 0), timestamp, NULL) AS latest_2,
+                                 ifNull(e__group_0.properties___industry, '') AS prop_basic,
+                                 prop_basic AS prop,
+                                 argMinIf(prop, timestamp, isNotNull(prop)) OVER (PARTITION BY aggregation_target) AS prop_vals
+                          FROM events AS e
+                          LEFT JOIN
+                            (SELECT argMax(replaceRegexpAll(nullIf(nullIf(JSONExtractRaw(groups.group_properties, 'industry'), ''), 'null'), '^"|"$', ''), groups._timestamp) AS properties___industry,
+                                    groups.group_type_index AS index,
+                                    groups.group_key AS key
+                             FROM groups
+                             WHERE and(equals(groups.team_id, 2), ifNull(equals(index, 0), 0))
+                             GROUP BY groups.group_type_index,
+                                      groups.group_key) AS e__group_0 ON equals(e.`$group_0`, e__group_0.key)
+                          WHERE and(equals(e.team_id, 2), and(and(greaterOrEquals(toTimeZone(e.timestamp, 'UTC'), toDateTime64('2020-01-01 00:00:00.000000', 6, 'UTC')), lessOrEquals(toTimeZone(e.timestamp, 'UTC'), toDateTime64('2020-01-08 23:59:59.999999', 6, 'UTC'))), in(e.event, tuple('buy', 'play movie', 'sign up'))), or(ifNull(equals(step_0, 1), 0), ifNull(equals(step_1, 1), 0), ifNull(equals(step_2, 1), 0))))))))
            WHERE ifNull(equals(step_0, 1), 0)))
      GROUP BY aggregation_target,
               steps,
@@ -797,7 +685,8 @@
             avg(step_1_conversion_time) AS step_1_average_conversion_time_inner,
             avg(step_2_conversion_time) AS step_2_average_conversion_time_inner,
             median(step_1_conversion_time) AS step_1_median_conversion_time_inner,
-            median(step_2_conversion_time) AS step_2_median_conversion_time_inner
+            median(step_2_conversion_time) AS step_2_median_conversion_time_inner,
+            prop AS prop
      FROM
        (SELECT aggregation_target AS aggregation_target,
                steps AS steps,
@@ -805,7 +694,8 @@
                max(steps) OVER (PARTITION BY aggregation_target,
                                              prop) AS max_steps,
                                step_1_conversion_time AS step_1_conversion_time,
-                               step_2_conversion_time AS step_2_conversion_time
+                               step_2_conversion_time AS step_2_conversion_time,
+                               prop AS prop
         FROM
           (SELECT aggregation_target AS aggregation_target,
                   timestamp AS timestamp,
@@ -816,195 +706,81 @@
                   step_2 AS step_2,
                   latest_2 AS latest_2,
                   prop AS prop,
-<<<<<<< HEAD
-                  arraySort([latest_0, latest_1, latest_2]) AS event_times,
-                  arraySum([if(and(ifNull(less(latest_0, latest_1), 0), ifNull(lessOrEquals(latest_1, plus(latest_0, toIntervalDay(14))), 0)), 1, 0), if(and(ifNull(less(latest_0, latest_2), 0), ifNull(lessOrEquals(latest_2, plus(latest_0, toIntervalDay(14))), 0)), 1, 0), 1]) AS steps,
-                  arraySort([latest_0, latest_1, latest_2]) AS conversion_times,
-                  if(and(isNotNull(conversion_times[2]), ifNull(lessOrEquals(conversion_times[2], plus(conversion_times[1], toIntervalDay(14))), 0)), dateDiff('second', conversion_times[1], conversion_times[2]), NULL) AS step_1_conversion_time,
-                  if(and(isNotNull(conversion_times[3]), ifNull(lessOrEquals(conversion_times[3], plus(conversion_times[2], toIntervalDay(14))), 0)), dateDiff('second', conversion_times[2], conversion_times[3]), NULL) AS step_2_conversion_time
-=======
                   if(and(ifNull(lessOrEquals(latest_0, latest_1), 0), ifNull(lessOrEquals(latest_1, plus(toTimeZone(latest_0, 'UTC'), toIntervalDay(14))), 0), ifNull(lessOrEquals(latest_1, latest_2), 0), ifNull(lessOrEquals(latest_2, plus(toTimeZone(latest_0, 'UTC'), toIntervalDay(14))), 0)), 3, if(and(ifNull(lessOrEquals(latest_0, latest_1), 0), ifNull(lessOrEquals(latest_1, plus(toTimeZone(latest_0, 'UTC'), toIntervalDay(14))), 0)), 2, 1)) AS steps,
                   if(and(isNotNull(latest_1), ifNull(lessOrEquals(latest_1, plus(toTimeZone(latest_0, 'UTC'), toIntervalDay(14))), 0)), dateDiff('second', latest_0, latest_1), NULL) AS step_1_conversion_time,
                   if(and(isNotNull(latest_2), ifNull(lessOrEquals(latest_2, plus(toTimeZone(latest_1, 'UTC'), toIntervalDay(14))), 0)), dateDiff('second', latest_1, latest_2), NULL) AS step_2_conversion_time,
                   prop AS prop
->>>>>>> 7c6805df
            FROM
              (SELECT aggregation_target AS aggregation_target,
                      timestamp AS timestamp,
                      step_0 AS step_0,
                      latest_0 AS latest_0,
                      step_1 AS step_1,
-                     min(latest_1) OVER (PARTITION BY aggregation_target,
+                     latest_1 AS latest_1,
+                     step_2 AS step_2,
+                     min(latest_2) OVER (PARTITION BY aggregation_target,
                                                       prop
-                                         ORDER BY timestamp DESC ROWS BETWEEN UNBOUNDED PRECEDING AND 0 PRECEDING) AS latest_1,
-                                        step_2 AS step_2,
-                                        min(latest_2) OVER (PARTITION BY aggregation_target,
-                                                                         prop
-                                                            ORDER BY timestamp DESC ROWS BETWEEN UNBOUNDED PRECEDING AND 0 PRECEDING) AS latest_2,
-                                                           if(has(['technology', 'finance'], prop), prop, 'Other') AS prop
+                                         ORDER BY timestamp DESC ROWS BETWEEN UNBOUNDED PRECEDING AND 0 PRECEDING) AS latest_2,
+                                        prop AS prop
               FROM
-                (SELECT timestamp AS timestamp,
-                        aggregation_target AS aggregation_target,
+                (SELECT aggregation_target AS aggregation_target,
+                        timestamp AS timestamp,
                         step_0 AS step_0,
                         latest_0 AS latest_0,
                         step_1 AS step_1,
                         latest_1 AS latest_1,
                         step_2 AS step_2,
-                        latest_2 AS latest_2,
-                        prop_basic AS prop_basic,
-                        prop,
-                        prop_vals AS prop_vals,
-                        prop_vals AS prop
+                        if(ifNull(less(latest_2, latest_1), 0), NULL, latest_2) AS latest_2,
+                        prop AS prop
                  FROM
-                   (SELECT toTimeZone(e.timestamp, 'UTC') AS timestamp,
-                           e.`$group_0` AS aggregation_target,
-                           if(equals(e.event, 'sign up'), 1, 0) AS step_0,
-                           if(ifNull(equals(step_0, 1), 0), timestamp, NULL) AS latest_0,
-                           if(equals(e.event, 'play movie'), 1, 0) AS step_1,
-                           if(ifNull(equals(step_1, 1), 0), timestamp, NULL) AS latest_1,
-                           if(equals(e.event, 'buy'), 1, 0) AS step_2,
-                           if(ifNull(equals(step_2, 1), 0), timestamp, NULL) AS latest_2,
-                           ifNull(e__group_0.properties___industry, '') AS prop_basic,
-                           prop_basic AS prop,
-                           argMinIf(prop, timestamp, isNotNull(prop)) OVER (PARTITION BY aggregation_target) AS prop_vals
-                    FROM events AS e
-                    LEFT JOIN
-                      (SELECT argMax(replaceRegexpAll(nullIf(nullIf(JSONExtractRaw(groups.group_properties, 'industry'), ''), 'null'), '^"|"$', ''), groups._timestamp) AS properties___industry,
-                              groups.group_type_index AS index,
-                              groups.group_key AS key
-                       FROM groups
-                       WHERE and(equals(groups.team_id, 2), ifNull(equals(index, 0), 0))
-                       GROUP BY groups.group_type_index,
-                                groups.group_key) AS e__group_0 ON equals(e.`$group_0`, e__group_0.key)
-                    WHERE and(equals(e.team_id, 2), and(and(greaterOrEquals(toTimeZone(e.timestamp, 'UTC'), toDateTime64('2020-01-01 00:00:00.000000', 6, 'UTC')), lessOrEquals(toTimeZone(e.timestamp, 'UTC'), toDateTime64('2020-01-08 23:59:59.999999', 6, 'UTC'))), in(e.event, tuple('buy', 'play movie', 'sign up'))), or(ifNull(equals(step_0, 1), 0), ifNull(equals(step_1, 1), 0), ifNull(equals(step_2, 1), 0))))))
-           WHERE ifNull(equals(step_0, 1), 0)
-           UNION ALL SELECT aggregation_target AS aggregation_target,
-                            timestamp AS timestamp,
-                            step_0 AS step_0,
-                            latest_0 AS latest_0,
-                            step_1 AS step_1,
-                            latest_1 AS latest_1,
-                            step_2 AS step_2,
-                            latest_2 AS latest_2,
-                            prop AS prop,
-                            arraySort([latest_0, latest_1, latest_2]) AS event_times,
-                            arraySum([if(and(ifNull(less(latest_0, latest_1), 0), ifNull(lessOrEquals(latest_1, plus(latest_0, toIntervalDay(14))), 0)), 1, 0), if(and(ifNull(less(latest_0, latest_2), 0), ifNull(lessOrEquals(latest_2, plus(latest_0, toIntervalDay(14))), 0)), 1, 0), 1]) AS steps,
-                            arraySort([latest_0, latest_1, latest_2]) AS conversion_times,
-                            if(and(isNotNull(conversion_times[2]), ifNull(lessOrEquals(conversion_times[2], plus(conversion_times[1], toIntervalDay(14))), 0)), dateDiff('second', conversion_times[1], conversion_times[2]), NULL) AS step_1_conversion_time,
-                            if(and(isNotNull(conversion_times[3]), ifNull(lessOrEquals(conversion_times[3], plus(conversion_times[2], toIntervalDay(14))), 0)), dateDiff('second', conversion_times[2], conversion_times[3]), NULL) AS step_2_conversion_time
-           FROM
-             (SELECT aggregation_target AS aggregation_target,
-                     timestamp AS timestamp,
-                     step_0 AS step_0,
-                     latest_0 AS latest_0,
-                     step_1 AS step_1,
-                     min(latest_1) OVER (PARTITION BY aggregation_target,
-                                                      prop
-                                         ORDER BY timestamp DESC ROWS BETWEEN UNBOUNDED PRECEDING AND 0 PRECEDING) AS latest_1,
-                                        step_2 AS step_2,
-                                        min(latest_2) OVER (PARTITION BY aggregation_target,
-                                                                         prop
-                                                            ORDER BY timestamp DESC ROWS BETWEEN UNBOUNDED PRECEDING AND 0 PRECEDING) AS latest_2,
-                                                           if(has(['technology', 'finance'], prop), prop, 'Other') AS prop
-              FROM
-                (SELECT timestamp AS timestamp,
-                        aggregation_target AS aggregation_target,
-                        step_0 AS step_0,
-                        latest_0 AS latest_0,
-                        step_1 AS step_1,
-                        latest_1 AS latest_1,
-                        step_2 AS step_2,
-                        latest_2 AS latest_2,
-                        prop_basic AS prop_basic,
-                        prop,
-                        prop_vals AS prop_vals,
-                        prop_vals AS prop
-                 FROM
-                   (SELECT toTimeZone(e.timestamp, 'UTC') AS timestamp,
-                           e.`$group_0` AS aggregation_target,
-                           if(equals(e.event, 'play movie'), 1, 0) AS step_0,
-                           if(ifNull(equals(step_0, 1), 0), timestamp, NULL) AS latest_0,
-                           if(equals(e.event, 'buy'), 1, 0) AS step_1,
-                           if(ifNull(equals(step_1, 1), 0), timestamp, NULL) AS latest_1,
-                           if(equals(e.event, 'sign up'), 1, 0) AS step_2,
-                           if(ifNull(equals(step_2, 1), 0), timestamp, NULL) AS latest_2,
-                           ifNull(e__group_0.properties___industry, '') AS prop_basic,
-                           prop_basic AS prop,
-                           argMinIf(prop, timestamp, isNotNull(prop)) OVER (PARTITION BY aggregation_target) AS prop_vals
-                    FROM events AS e
-                    LEFT JOIN
-                      (SELECT argMax(replaceRegexpAll(nullIf(nullIf(JSONExtractRaw(groups.group_properties, 'industry'), ''), 'null'), '^"|"$', ''), groups._timestamp) AS properties___industry,
-                              groups.group_type_index AS index,
-                              groups.group_key AS key
-                       FROM groups
-                       WHERE and(equals(groups.team_id, 2), ifNull(equals(index, 0), 0))
-                       GROUP BY groups.group_type_index,
-                                groups.group_key) AS e__group_0 ON equals(e.`$group_0`, e__group_0.key)
-                    WHERE and(equals(e.team_id, 2), and(and(greaterOrEquals(toTimeZone(e.timestamp, 'UTC'), toDateTime64('2020-01-01 00:00:00.000000', 6, 'UTC')), lessOrEquals(toTimeZone(e.timestamp, 'UTC'), toDateTime64('2020-01-08 23:59:59.999999', 6, 'UTC'))), in(e.event, tuple('buy', 'play movie', 'sign up'))), or(ifNull(equals(step_0, 1), 0), ifNull(equals(step_1, 1), 0), ifNull(equals(step_2, 1), 0))))))
-           WHERE ifNull(equals(step_0, 1), 0)
-           UNION ALL SELECT aggregation_target AS aggregation_target,
-                            timestamp AS timestamp,
-                            step_0 AS step_0,
-                            latest_0 AS latest_0,
-                            step_1 AS step_1,
-                            latest_1 AS latest_1,
-                            step_2 AS step_2,
-                            latest_2 AS latest_2,
-                            prop AS prop,
-                            arraySort([latest_0, latest_1, latest_2]) AS event_times,
-                            arraySum([if(and(ifNull(less(latest_0, latest_1), 0), ifNull(lessOrEquals(latest_1, plus(latest_0, toIntervalDay(14))), 0)), 1, 0), if(and(ifNull(less(latest_0, latest_2), 0), ifNull(lessOrEquals(latest_2, plus(latest_0, toIntervalDay(14))), 0)), 1, 0), 1]) AS steps,
-                            arraySort([latest_0, latest_1, latest_2]) AS conversion_times,
-                            if(and(isNotNull(conversion_times[2]), ifNull(lessOrEquals(conversion_times[2], plus(conversion_times[1], toIntervalDay(14))), 0)), dateDiff('second', conversion_times[1], conversion_times[2]), NULL) AS step_1_conversion_time,
-                            if(and(isNotNull(conversion_times[3]), ifNull(lessOrEquals(conversion_times[3], plus(conversion_times[2], toIntervalDay(14))), 0)), dateDiff('second', conversion_times[2], conversion_times[3]), NULL) AS step_2_conversion_time
-           FROM
-             (SELECT aggregation_target AS aggregation_target,
-                     timestamp AS timestamp,
-                     step_0 AS step_0,
-                     latest_0 AS latest_0,
-                     step_1 AS step_1,
-                     min(latest_1) OVER (PARTITION BY aggregation_target,
-                                                      prop
-                                         ORDER BY timestamp DESC ROWS BETWEEN UNBOUNDED PRECEDING AND 0 PRECEDING) AS latest_1,
-                                        step_2 AS step_2,
-                                        min(latest_2) OVER (PARTITION BY aggregation_target,
-                                                                         prop
-                                                            ORDER BY timestamp DESC ROWS BETWEEN UNBOUNDED PRECEDING AND 0 PRECEDING) AS latest_2,
-                                                           if(has(['technology', 'finance'], prop), prop, 'Other') AS prop
-              FROM
-                (SELECT timestamp AS timestamp,
-                        aggregation_target AS aggregation_target,
-                        step_0 AS step_0,
-                        latest_0 AS latest_0,
-                        step_1 AS step_1,
-                        latest_1 AS latest_1,
-                        step_2 AS step_2,
-                        latest_2 AS latest_2,
-                        prop_basic AS prop_basic,
-                        prop,
-                        prop_vals AS prop_vals,
-                        prop_vals AS prop
-                 FROM
-                   (SELECT toTimeZone(e.timestamp, 'UTC') AS timestamp,
-                           e.`$group_0` AS aggregation_target,
-                           if(equals(e.event, 'buy'), 1, 0) AS step_0,
-                           if(ifNull(equals(step_0, 1), 0), timestamp, NULL) AS latest_0,
-                           if(equals(e.event, 'sign up'), 1, 0) AS step_1,
-                           if(ifNull(equals(step_1, 1), 0), timestamp, NULL) AS latest_1,
-                           if(equals(e.event, 'play movie'), 1, 0) AS step_2,
-                           if(ifNull(equals(step_2, 1), 0), timestamp, NULL) AS latest_2,
-                           ifNull(e__group_0.properties___industry, '') AS prop_basic,
-                           prop_basic AS prop,
-                           argMinIf(prop, timestamp, isNotNull(prop)) OVER (PARTITION BY aggregation_target) AS prop_vals
-                    FROM events AS e
-                    LEFT JOIN
-                      (SELECT argMax(replaceRegexpAll(nullIf(nullIf(JSONExtractRaw(groups.group_properties, 'industry'), ''), 'null'), '^"|"$', ''), groups._timestamp) AS properties___industry,
-                              groups.group_type_index AS index,
-                              groups.group_key AS key
-                       FROM groups
-                       WHERE and(equals(groups.team_id, 2), ifNull(equals(index, 0), 0))
-                       GROUP BY groups.group_type_index,
-                                groups.group_key) AS e__group_0 ON equals(e.`$group_0`, e__group_0.key)
-                    WHERE and(equals(e.team_id, 2), and(and(greaterOrEquals(toTimeZone(e.timestamp, 'UTC'), toDateTime64('2020-01-01 00:00:00.000000', 6, 'UTC')), lessOrEquals(toTimeZone(e.timestamp, 'UTC'), toDateTime64('2020-01-08 23:59:59.999999', 6, 'UTC'))), in(e.event, tuple('buy', 'play movie', 'sign up'))), or(ifNull(equals(step_0, 1), 0), ifNull(equals(step_1, 1), 0), ifNull(equals(step_2, 1), 0))))))
+                   (SELECT aggregation_target AS aggregation_target,
+                           timestamp AS timestamp,
+                           step_0 AS step_0,
+                           latest_0 AS latest_0,
+                           step_1 AS step_1,
+                           min(latest_1) OVER (PARTITION BY aggregation_target,
+                                                            prop
+                                               ORDER BY timestamp DESC ROWS BETWEEN UNBOUNDED PRECEDING AND 0 PRECEDING) AS latest_1,
+                                              step_2 AS step_2,
+                                              min(latest_2) OVER (PARTITION BY aggregation_target,
+                                                                               prop
+                                                                  ORDER BY timestamp DESC ROWS BETWEEN UNBOUNDED PRECEDING AND 0 PRECEDING) AS latest_2,
+                                                                 if(has(['technology', 'finance'], prop), prop, 'Other') AS prop
+                    FROM
+                      (SELECT timestamp AS timestamp,
+                              aggregation_target AS aggregation_target,
+                              step_0 AS step_0,
+                              latest_0 AS latest_0,
+                              step_1 AS step_1,
+                              latest_1 AS latest_1,
+                              step_2 AS step_2,
+                              latest_2 AS latest_2,
+                              prop_basic AS prop_basic,
+                              prop,
+                              prop_vals AS prop_vals,
+                              prop_vals AS prop
+                       FROM
+                         (SELECT toTimeZone(e.timestamp, 'UTC') AS timestamp,
+                                 e.`$group_0` AS aggregation_target,
+                                 if(equals(e.event, 'sign up'), 1, 0) AS step_0,
+                                 if(ifNull(equals(step_0, 1), 0), timestamp, NULL) AS latest_0,
+                                 if(equals(e.event, 'play movie'), 1, 0) AS step_1,
+                                 if(ifNull(equals(step_1, 1), 0), timestamp, NULL) AS latest_1,
+                                 if(equals(e.event, 'buy'), 1, 0) AS step_2,
+                                 if(ifNull(equals(step_2, 1), 0), timestamp, NULL) AS latest_2,
+                                 ifNull(e__group_0.properties___industry, '') AS prop_basic,
+                                 prop_basic AS prop,
+                                 argMinIf(prop, timestamp, isNotNull(prop)) OVER (PARTITION BY aggregation_target) AS prop_vals
+                          FROM events AS e
+                          LEFT JOIN
+                            (SELECT argMax(replaceRegexpAll(nullIf(nullIf(JSONExtractRaw(groups.group_properties, 'industry'), ''), 'null'), '^"|"$', ''), groups._timestamp) AS properties___industry,
+                                    groups.group_type_index AS index,
+                                    groups.group_key AS key
+                             FROM groups
+                             WHERE and(equals(groups.team_id, 2), ifNull(equals(index, 0), 0))
+                             GROUP BY groups.group_type_index,
+                                      groups.group_key) AS e__group_0 ON equals(e.`$group_0`, e__group_0.key)
+                          WHERE and(equals(e.team_id, 2), and(and(greaterOrEquals(toTimeZone(e.timestamp, 'UTC'), toDateTime64('2020-01-01 00:00:00.000000', 6, 'UTC')), lessOrEquals(toTimeZone(e.timestamp, 'UTC'), toDateTime64('2020-01-08 23:59:59.999999', 6, 'UTC'))), in(e.event, tuple('buy', 'play movie', 'sign up'))), or(ifNull(equals(step_0, 1), 0), ifNull(equals(step_1, 1), 0), ifNull(equals(step_2, 1), 0))))))))
            WHERE ifNull(equals(step_0, 1), 0)))
      GROUP BY aggregation_target,
               steps,
@@ -1065,7 +841,8 @@
             avg(step_1_conversion_time) AS step_1_average_conversion_time_inner,
             avg(step_2_conversion_time) AS step_2_average_conversion_time_inner,
             median(step_1_conversion_time) AS step_1_median_conversion_time_inner,
-            median(step_2_conversion_time) AS step_2_median_conversion_time_inner
+            median(step_2_conversion_time) AS step_2_median_conversion_time_inner,
+            prop AS prop
      FROM
        (SELECT aggregation_target AS aggregation_target,
                steps AS steps,
@@ -1073,7 +850,8 @@
                max(steps) OVER (PARTITION BY aggregation_target,
                                              prop) AS max_steps,
                                step_1_conversion_time AS step_1_conversion_time,
-                               step_2_conversion_time AS step_2_conversion_time
+                               step_2_conversion_time AS step_2_conversion_time,
+                               prop AS prop
         FROM
           (SELECT aggregation_target AS aggregation_target,
                   timestamp AS timestamp,
@@ -1084,47 +862,30 @@
                   step_2 AS step_2,
                   latest_2 AS latest_2,
                   prop AS prop,
-<<<<<<< HEAD
-                  arraySort([latest_0, latest_1, latest_2]) AS event_times,
-                  arraySum([if(and(ifNull(less(latest_0, latest_1), 0), ifNull(lessOrEquals(latest_1, plus(latest_0, toIntervalDay(14))), 0)), 1, 0), if(and(ifNull(less(latest_0, latest_2), 0), ifNull(lessOrEquals(latest_2, plus(latest_0, toIntervalDay(14))), 0)), 1, 0), 1]) AS steps,
-                  arraySort([latest_0, latest_1, latest_2]) AS conversion_times,
-                  if(and(isNotNull(conversion_times[2]), ifNull(lessOrEquals(conversion_times[2], plus(conversion_times[1], toIntervalDay(14))), 0)), dateDiff('second', conversion_times[1], conversion_times[2]), NULL) AS step_1_conversion_time,
-                  if(and(isNotNull(conversion_times[3]), ifNull(lessOrEquals(conversion_times[3], plus(conversion_times[2], toIntervalDay(14))), 0)), dateDiff('second', conversion_times[2], conversion_times[3]), NULL) AS step_2_conversion_time
-=======
                   if(and(ifNull(lessOrEquals(latest_0, latest_1), 0), ifNull(lessOrEquals(latest_1, plus(toTimeZone(latest_0, 'UTC'), toIntervalDay(14))), 0), ifNull(lessOrEquals(latest_1, latest_2), 0), ifNull(lessOrEquals(latest_2, plus(toTimeZone(latest_0, 'UTC'), toIntervalDay(14))), 0)), 3, if(and(ifNull(lessOrEquals(latest_0, latest_1), 0), ifNull(lessOrEquals(latest_1, plus(toTimeZone(latest_0, 'UTC'), toIntervalDay(14))), 0)), 2, 1)) AS steps,
                   if(and(isNotNull(latest_1), ifNull(lessOrEquals(latest_1, plus(toTimeZone(latest_0, 'UTC'), toIntervalDay(14))), 0)), dateDiff('second', latest_0, latest_1), NULL) AS step_1_conversion_time,
                   if(and(isNotNull(latest_2), ifNull(lessOrEquals(latest_2, plus(toTimeZone(latest_1, 'UTC'), toIntervalDay(14))), 0)), dateDiff('second', latest_1, latest_2), NULL) AS step_2_conversion_time,
                   prop AS prop
->>>>>>> 7c6805df
            FROM
              (SELECT aggregation_target AS aggregation_target,
                      timestamp AS timestamp,
                      step_0 AS step_0,
                      latest_0 AS latest_0,
                      step_1 AS step_1,
-                     min(latest_1) OVER (PARTITION BY aggregation_target,
+                     latest_1 AS latest_1,
+                     step_2 AS step_2,
+                     min(latest_2) OVER (PARTITION BY aggregation_target,
                                                       prop
-                                         ORDER BY timestamp DESC ROWS BETWEEN UNBOUNDED PRECEDING AND 0 PRECEDING) AS latest_1,
-                                        step_2 AS step_2,
-                                        min(latest_2) OVER (PARTITION BY aggregation_target,
-                                                                         prop
-                                                            ORDER BY timestamp DESC ROWS BETWEEN UNBOUNDED PRECEDING AND 0 PRECEDING) AS latest_2,
-                                                           if(has(['technology', 'finance'], prop), prop, 'Other') AS prop
+                                         ORDER BY timestamp DESC ROWS BETWEEN UNBOUNDED PRECEDING AND 0 PRECEDING) AS latest_2,
+                                        prop AS prop
               FROM
-                (SELECT timestamp AS timestamp,
-                        aggregation_target AS aggregation_target,
+                (SELECT aggregation_target AS aggregation_target,
+                        timestamp AS timestamp,
                         step_0 AS step_0,
                         latest_0 AS latest_0,
                         step_1 AS step_1,
                         latest_1 AS latest_1,
                         step_2 AS step_2,
-<<<<<<< HEAD
-                        latest_2 AS latest_2,
-                        prop_basic AS prop_basic,
-                        prop,
-                        prop_vals AS prop_vals,
-                        prop_vals AS prop
-=======
                         if(ifNull(less(latest_2, latest_1), 0), NULL, latest_2) AS latest_2,
                         prop AS prop
                  FROM
@@ -1309,1299 +1070,1090 @@
               FROM
                 (SELECT *,
                         prop_vals as prop
->>>>>>> 7c6805df
                  FROM
-                   (SELECT toTimeZone(e.timestamp, 'UTC') AS timestamp,
-                           e__pdi.person_id AS aggregation_target,
-                           if(equals(e.event, 'sign up'), 1, 0) AS step_0,
-                           if(ifNull(equals(step_0, 1), 0), timestamp, NULL) AS latest_0,
-                           if(equals(e.event, 'play movie'), 1, 0) AS step_1,
-                           if(ifNull(equals(step_1, 1), 0), timestamp, NULL) AS latest_1,
-                           if(equals(e.event, 'buy'), 1, 0) AS step_2,
-                           if(ifNull(equals(step_2, 1), 0), timestamp, NULL) AS latest_2,
-                           ifNull(e__group_0.properties___industry, '') AS prop_basic,
-                           prop_basic AS prop,
-                           argMinIf(prop, timestamp, isNotNull(prop)) OVER (PARTITION BY aggregation_target) AS prop_vals
-                    FROM events AS e
+                   (SELECT e.timestamp as timestamp,
+                           pdi.person_id as aggregation_target,
+                           pdi.person_id as person_id,
+                           if(event = 'sign up', 1, 0) as step_0,
+                           if(step_0 = 1, timestamp, null) as latest_0,
+                           if(event = 'play movie', 1, 0) as step_1,
+                           if(step_1 = 1, timestamp, null) as latest_1,
+                           if(event = 'buy', 1, 0) as step_2,
+                           if(step_2 = 1, timestamp, null) as latest_2,
+                           replaceRegexpAll(JSONExtractRaw(group_properties_0, 'industry'), '^"|"$', '') AS prop_basic,
+                           prop_basic as prop,
+                           argMinIf(prop, timestamp, isNotNull(prop)) over (PARTITION by aggregation_target) as prop_vals
+                    FROM events e
                     INNER JOIN
-                      (SELECT argMax(person_distinct_id2.person_id, person_distinct_id2.version) AS person_id,
-                              person_distinct_id2.distinct_id AS distinct_id
+                      (SELECT distinct_id,
+                              argMax(person_id, version) as person_id
                        FROM person_distinct_id2
-                       WHERE equals(person_distinct_id2.team_id, 2)
-                       GROUP BY person_distinct_id2.distinct_id
-                       HAVING ifNull(equals(argMax(person_distinct_id2.is_deleted, person_distinct_id2.version), 0), 0)) AS e__pdi ON equals(e.distinct_id, e__pdi.distinct_id)
+                       WHERE team_id = 2
+                         AND distinct_id IN
+                           (SELECT distinct_id
+                            FROM events
+                            WHERE team_id = 2
+                              AND event IN ['buy', 'play movie', 'sign up']
+                              AND toTimeZone(timestamp, 'UTC') >= toDateTime('2020-01-01 00:00:00', 'UTC')
+                              AND toTimeZone(timestamp, 'UTC') <= toDateTime('2020-01-08 23:59:59', 'UTC') )
+                       GROUP BY distinct_id
+                       HAVING argMax(is_deleted, version) = 0) AS pdi ON e.distinct_id = pdi.distinct_id
                     LEFT JOIN
-                      (SELECT argMax(replaceRegexpAll(nullIf(nullIf(JSONExtractRaw(groups.group_properties, 'industry'), ''), 'null'), '^"|"$', ''), groups._timestamp) AS properties___industry,
-                              groups.group_type_index AS index,
-                              groups.group_key AS key
+                      (SELECT group_key,
+                              argMax(group_properties, _timestamp) AS group_properties_0
                        FROM groups
-                       WHERE and(equals(groups.team_id, 2), ifNull(equals(index, 0), 0))
-                       GROUP BY groups.group_type_index,
-                                groups.group_key) AS e__group_0 ON equals(e.`$group_0`, e__group_0.key)
-                    WHERE and(equals(e.team_id, 2), and(and(greaterOrEquals(toTimeZone(e.timestamp, 'UTC'), toDateTime64('2020-01-01 00:00:00.000000', 6, 'UTC')), lessOrEquals(toTimeZone(e.timestamp, 'UTC'), toDateTime64('2020-01-08 23:59:59.999999', 6, 'UTC'))), in(e.event, tuple('buy', 'play movie', 'sign up'))), or(ifNull(equals(step_0, 1), 0), ifNull(equals(step_1, 1), 0), ifNull(equals(step_2, 1), 0))))))
-           WHERE ifNull(equals(step_0, 1), 0)
-           UNION ALL SELECT aggregation_target AS aggregation_target,
-                            timestamp AS timestamp,
-                            step_0 AS step_0,
-                            latest_0 AS latest_0,
-                            step_1 AS step_1,
-                            latest_1 AS latest_1,
-                            step_2 AS step_2,
-                            latest_2 AS latest_2,
-                            prop AS prop,
-                            arraySort([latest_0, latest_1, latest_2]) AS event_times,
-                            arraySum([if(and(ifNull(less(latest_0, latest_1), 0), ifNull(lessOrEquals(latest_1, plus(latest_0, toIntervalDay(14))), 0)), 1, 0), if(and(ifNull(less(latest_0, latest_2), 0), ifNull(lessOrEquals(latest_2, plus(latest_0, toIntervalDay(14))), 0)), 1, 0), 1]) AS steps,
-                            arraySort([latest_0, latest_1, latest_2]) AS conversion_times,
-                            if(and(isNotNull(conversion_times[2]), ifNull(lessOrEquals(conversion_times[2], plus(conversion_times[1], toIntervalDay(14))), 0)), dateDiff('second', conversion_times[1], conversion_times[2]), NULL) AS step_1_conversion_time,
-                            if(and(isNotNull(conversion_times[3]), ifNull(lessOrEquals(conversion_times[3], plus(conversion_times[2], toIntervalDay(14))), 0)), dateDiff('second', conversion_times[2], conversion_times[3]), NULL) AS step_2_conversion_time
+                       WHERE team_id = 2
+                         AND group_type_index = 0
+                       GROUP BY group_key) groups_0 ON "$group_0" == groups_0.group_key
+                    WHERE team_id = 2
+                      AND event IN ['buy', 'play movie', 'sign up']
+                      AND toTimeZone(timestamp, 'UTC') >= toDateTime('2020-01-01 00:00:00', 'UTC')
+                      AND toTimeZone(timestamp, 'UTC') <= toDateTime('2020-01-08 23:59:59', 'UTC')
+                      AND (step_0 = 1
+                           OR step_1 = 1
+                           OR step_2 = 1) )))
+           WHERE step_0 = 1
+           UNION ALL SELECT *,
+                            arraySort([latest_0,latest_1,latest_2]) as event_times,
+                            arraySum([if(latest_0 < latest_1 AND latest_1 <= latest_0 + INTERVAL 7 DAY, 1, 0),if(latest_0 < latest_2 AND latest_2 <= latest_0 + INTERVAL 7 DAY, 1, 0), 1]) AS steps ,
+                            arraySort([latest_0,latest_1,latest_2]) as conversion_times,
+                            if(isNotNull(conversion_times[2])
+                               AND conversion_times[2] <= conversion_times[1] + INTERVAL 7 DAY, dateDiff('second', conversion_times[1], conversion_times[2]), NULL) step_1_conversion_time,
+                            if(isNotNull(conversion_times[3])
+                               AND conversion_times[3] <= conversion_times[2] + INTERVAL 7 DAY, dateDiff('second', conversion_times[2], conversion_times[3]), NULL) step_2_conversion_time
            FROM
-             (SELECT aggregation_target AS aggregation_target,
-                     timestamp AS timestamp,
-                     step_0 AS step_0,
-                     latest_0 AS latest_0,
-                     step_1 AS step_1,
-                     min(latest_1) OVER (PARTITION BY aggregation_target,
-                                                      prop
-                                         ORDER BY timestamp DESC ROWS BETWEEN UNBOUNDED PRECEDING AND 0 PRECEDING) AS latest_1,
-                                        step_2 AS step_2,
-                                        min(latest_2) OVER (PARTITION BY aggregation_target,
-                                                                         prop
-                                                            ORDER BY timestamp DESC ROWS BETWEEN UNBOUNDED PRECEDING AND 0 PRECEDING) AS latest_2,
-                                                           if(has(['technology', 'finance'], prop), prop, 'Other') AS prop
+             (SELECT aggregation_target, timestamp, step_0,
+                                                    latest_0,
+                                                    step_1,
+                                                    min(latest_1) over (PARTITION by aggregation_target,
+                                                                                     prop
+                                                                        ORDER BY timestamp DESC ROWS BETWEEN UNBOUNDED PRECEDING AND 0 PRECEDING) latest_1,
+                                                                       step_2,
+                                                                       min(latest_2) over (PARTITION by aggregation_target,
+                                                                                                        prop
+                                                                                           ORDER BY timestamp DESC ROWS BETWEEN UNBOUNDED PRECEDING AND 0 PRECEDING) latest_2 ,
+                                                                                          if(has(['technology', 'finance'], prop), prop, 'Other') as prop
               FROM
-                (SELECT timestamp AS timestamp,
-                        aggregation_target AS aggregation_target,
-                        step_0 AS step_0,
-                        latest_0 AS latest_0,
-                        step_1 AS step_1,
-                        latest_1 AS latest_1,
-                        step_2 AS step_2,
-                        latest_2 AS latest_2,
-                        prop_basic AS prop_basic,
-                        prop,
-                        prop_vals AS prop_vals,
-                        prop_vals AS prop
+                (SELECT *,
+                        prop_vals as prop
                  FROM
-                   (SELECT toTimeZone(e.timestamp, 'UTC') AS timestamp,
-                           e__pdi.person_id AS aggregation_target,
-                           if(equals(e.event, 'play movie'), 1, 0) AS step_0,
-                           if(ifNull(equals(step_0, 1), 0), timestamp, NULL) AS latest_0,
-                           if(equals(e.event, 'buy'), 1, 0) AS step_1,
-                           if(ifNull(equals(step_1, 1), 0), timestamp, NULL) AS latest_1,
-                           if(equals(e.event, 'sign up'), 1, 0) AS step_2,
-                           if(ifNull(equals(step_2, 1), 0), timestamp, NULL) AS latest_2,
-                           ifNull(e__group_0.properties___industry, '') AS prop_basic,
-                           prop_basic AS prop,
-                           argMinIf(prop, timestamp, isNotNull(prop)) OVER (PARTITION BY aggregation_target) AS prop_vals
-                    FROM events AS e
+                   (SELECT e.timestamp as timestamp,
+                           pdi.person_id as aggregation_target,
+                           pdi.person_id as person_id,
+                           if(event = 'play movie', 1, 0) as step_0,
+                           if(step_0 = 1, timestamp, null) as latest_0,
+                           if(event = 'buy', 1, 0) as step_1,
+                           if(step_1 = 1, timestamp, null) as latest_1,
+                           if(event = 'sign up', 1, 0) as step_2,
+                           if(step_2 = 1, timestamp, null) as latest_2,
+                           replaceRegexpAll(JSONExtractRaw(group_properties_0, 'industry'), '^"|"$', '') AS prop_basic,
+                           prop_basic as prop,
+                           argMinIf(prop, timestamp, isNotNull(prop)) over (PARTITION by aggregation_target) as prop_vals
+                    FROM events e
                     INNER JOIN
-                      (SELECT argMax(person_distinct_id2.person_id, person_distinct_id2.version) AS person_id,
-                              person_distinct_id2.distinct_id AS distinct_id
+                      (SELECT distinct_id,
+                              argMax(person_id, version) as person_id
                        FROM person_distinct_id2
-                       WHERE equals(person_distinct_id2.team_id, 2)
-                       GROUP BY person_distinct_id2.distinct_id
-                       HAVING ifNull(equals(argMax(person_distinct_id2.is_deleted, person_distinct_id2.version), 0), 0)) AS e__pdi ON equals(e.distinct_id, e__pdi.distinct_id)
+                       WHERE team_id = 2
+                         AND distinct_id IN
+                           (SELECT distinct_id
+                            FROM events
+                            WHERE team_id = 2
+                              AND event IN ['buy', 'play movie', 'sign up']
+                              AND toTimeZone(timestamp, 'UTC') >= toDateTime('2020-01-01 00:00:00', 'UTC')
+                              AND toTimeZone(timestamp, 'UTC') <= toDateTime('2020-01-08 23:59:59', 'UTC') )
+                       GROUP BY distinct_id
+                       HAVING argMax(is_deleted, version) = 0) AS pdi ON e.distinct_id = pdi.distinct_id
                     LEFT JOIN
-                      (SELECT argMax(replaceRegexpAll(nullIf(nullIf(JSONExtractRaw(groups.group_properties, 'industry'), ''), 'null'), '^"|"$', ''), groups._timestamp) AS properties___industry,
-                              groups.group_type_index AS index,
-                              groups.group_key AS key
+                      (SELECT group_key,
+                              argMax(group_properties, _timestamp) AS group_properties_0
                        FROM groups
-                       WHERE and(equals(groups.team_id, 2), ifNull(equals(index, 0), 0))
-                       GROUP BY groups.group_type_index,
-                                groups.group_key) AS e__group_0 ON equals(e.`$group_0`, e__group_0.key)
-                    WHERE and(equals(e.team_id, 2), and(and(greaterOrEquals(toTimeZone(e.timestamp, 'UTC'), toDateTime64('2020-01-01 00:00:00.000000', 6, 'UTC')), lessOrEquals(toTimeZone(e.timestamp, 'UTC'), toDateTime64('2020-01-08 23:59:59.999999', 6, 'UTC'))), in(e.event, tuple('buy', 'play movie', 'sign up'))), or(ifNull(equals(step_0, 1), 0), ifNull(equals(step_1, 1), 0), ifNull(equals(step_2, 1), 0))))))
-           WHERE ifNull(equals(step_0, 1), 0)
-           UNION ALL SELECT aggregation_target AS aggregation_target,
-                            timestamp AS timestamp,
-                            step_0 AS step_0,
-                            latest_0 AS latest_0,
-                            step_1 AS step_1,
-                            latest_1 AS latest_1,
-                            step_2 AS step_2,
-                            latest_2 AS latest_2,
-                            prop AS prop,
-                            arraySort([latest_0, latest_1, latest_2]) AS event_times,
-                            arraySum([if(and(ifNull(less(latest_0, latest_1), 0), ifNull(lessOrEquals(latest_1, plus(latest_0, toIntervalDay(14))), 0)), 1, 0), if(and(ifNull(less(latest_0, latest_2), 0), ifNull(lessOrEquals(latest_2, plus(latest_0, toIntervalDay(14))), 0)), 1, 0), 1]) AS steps,
-                            arraySort([latest_0, latest_1, latest_2]) AS conversion_times,
-                            if(and(isNotNull(conversion_times[2]), ifNull(lessOrEquals(conversion_times[2], plus(conversion_times[1], toIntervalDay(14))), 0)), dateDiff('second', conversion_times[1], conversion_times[2]), NULL) AS step_1_conversion_time,
-                            if(and(isNotNull(conversion_times[3]), ifNull(lessOrEquals(conversion_times[3], plus(conversion_times[2], toIntervalDay(14))), 0)), dateDiff('second', conversion_times[2], conversion_times[3]), NULL) AS step_2_conversion_time
+                       WHERE team_id = 2
+                         AND group_type_index = 0
+                       GROUP BY group_key) groups_0 ON "$group_0" == groups_0.group_key
+                    WHERE team_id = 2
+                      AND event IN ['buy', 'play movie', 'sign up']
+                      AND toTimeZone(timestamp, 'UTC') >= toDateTime('2020-01-01 00:00:00', 'UTC')
+                      AND toTimeZone(timestamp, 'UTC') <= toDateTime('2020-01-08 23:59:59', 'UTC')
+                      AND (step_0 = 1
+                           OR step_1 = 1
+                           OR step_2 = 1) )))
+           WHERE step_0 = 1
+           UNION ALL SELECT *,
+                            arraySort([latest_0,latest_1,latest_2]) as event_times,
+                            arraySum([if(latest_0 < latest_1 AND latest_1 <= latest_0 + INTERVAL 7 DAY, 1, 0),if(latest_0 < latest_2 AND latest_2 <= latest_0 + INTERVAL 7 DAY, 1, 0), 1]) AS steps ,
+                            arraySort([latest_0,latest_1,latest_2]) as conversion_times,
+                            if(isNotNull(conversion_times[2])
+                               AND conversion_times[2] <= conversion_times[1] + INTERVAL 7 DAY, dateDiff('second', conversion_times[1], conversion_times[2]), NULL) step_1_conversion_time,
+                            if(isNotNull(conversion_times[3])
+                               AND conversion_times[3] <= conversion_times[2] + INTERVAL 7 DAY, dateDiff('second', conversion_times[2], conversion_times[3]), NULL) step_2_conversion_time
            FROM
-             (SELECT aggregation_target AS aggregation_target,
-                     timestamp AS timestamp,
-                     step_0 AS step_0,
-                     latest_0 AS latest_0,
-                     step_1 AS step_1,
-                     min(latest_1) OVER (PARTITION BY aggregation_target,
-                                                      prop
-                                         ORDER BY timestamp DESC ROWS BETWEEN UNBOUNDED PRECEDING AND 0 PRECEDING) AS latest_1,
-                                        step_2 AS step_2,
-                                        min(latest_2) OVER (PARTITION BY aggregation_target,
-                                                                         prop
-                                                            ORDER BY timestamp DESC ROWS BETWEEN UNBOUNDED PRECEDING AND 0 PRECEDING) AS latest_2,
-                                                           if(has(['technology', 'finance'], prop), prop, 'Other') AS prop
+             (SELECT aggregation_target, timestamp, step_0,
+                                                    latest_0,
+                                                    step_1,
+                                                    min(latest_1) over (PARTITION by aggregation_target,
+                                                                                     prop
+                                                                        ORDER BY timestamp DESC ROWS BETWEEN UNBOUNDED PRECEDING AND 0 PRECEDING) latest_1,
+                                                                       step_2,
+                                                                       min(latest_2) over (PARTITION by aggregation_target,
+                                                                                                        prop
+                                                                                           ORDER BY timestamp DESC ROWS BETWEEN UNBOUNDED PRECEDING AND 0 PRECEDING) latest_2 ,
+                                                                                          if(has(['technology', 'finance'], prop), prop, 'Other') as prop
               FROM
-                (SELECT timestamp AS timestamp,
-                        aggregation_target AS aggregation_target,
-                        step_0 AS step_0,
-                        latest_0 AS latest_0,
-                        step_1 AS step_1,
-                        latest_1 AS latest_1,
-                        step_2 AS step_2,
-                        latest_2 AS latest_2,
-                        prop_basic AS prop_basic,
-                        prop,
-                        prop_vals AS prop_vals,
-                        prop_vals AS prop
+                (SELECT *,
+                        prop_vals as prop
                  FROM
-                   (SELECT toTimeZone(e.timestamp, 'UTC') AS timestamp,
-                           e__pdi.person_id AS aggregation_target,
-                           if(equals(e.event, 'buy'), 1, 0) AS step_0,
-                           if(ifNull(equals(step_0, 1), 0), timestamp, NULL) AS latest_0,
-                           if(equals(e.event, 'sign up'), 1, 0) AS step_1,
-                           if(ifNull(equals(step_1, 1), 0), timestamp, NULL) AS latest_1,
-                           if(equals(e.event, 'play movie'), 1, 0) AS step_2,
-                           if(ifNull(equals(step_2, 1), 0), timestamp, NULL) AS latest_2,
-                           ifNull(e__group_0.properties___industry, '') AS prop_basic,
-                           prop_basic AS prop,
-                           argMinIf(prop, timestamp, isNotNull(prop)) OVER (PARTITION BY aggregation_target) AS prop_vals
-                    FROM events AS e
+                   (SELECT e.timestamp as timestamp,
+                           pdi.person_id as aggregation_target,
+                           pdi.person_id as person_id,
+                           if(event = 'buy', 1, 0) as step_0,
+                           if(step_0 = 1, timestamp, null) as latest_0,
+                           if(event = 'sign up', 1, 0) as step_1,
+                           if(step_1 = 1, timestamp, null) as latest_1,
+                           if(event = 'play movie', 1, 0) as step_2,
+                           if(step_2 = 1, timestamp, null) as latest_2,
+                           replaceRegexpAll(JSONExtractRaw(group_properties_0, 'industry'), '^"|"$', '') AS prop_basic,
+                           prop_basic as prop,
+                           argMinIf(prop, timestamp, isNotNull(prop)) over (PARTITION by aggregation_target) as prop_vals
+                    FROM events e
                     INNER JOIN
-                      (SELECT argMax(person_distinct_id2.person_id, person_distinct_id2.version) AS person_id,
-                              person_distinct_id2.distinct_id AS distinct_id
+                      (SELECT distinct_id,
+                              argMax(person_id, version) as person_id
                        FROM person_distinct_id2
-                       WHERE equals(person_distinct_id2.team_id, 2)
-                       GROUP BY person_distinct_id2.distinct_id
-                       HAVING ifNull(equals(argMax(person_distinct_id2.is_deleted, person_distinct_id2.version), 0), 0)) AS e__pdi ON equals(e.distinct_id, e__pdi.distinct_id)
+                       WHERE team_id = 2
+                         AND distinct_id IN
+                           (SELECT distinct_id
+                            FROM events
+                            WHERE team_id = 2
+                              AND event IN ['buy', 'play movie', 'sign up']
+                              AND toTimeZone(timestamp, 'UTC') >= toDateTime('2020-01-01 00:00:00', 'UTC')
+                              AND toTimeZone(timestamp, 'UTC') <= toDateTime('2020-01-08 23:59:59', 'UTC') )
+                       GROUP BY distinct_id
+                       HAVING argMax(is_deleted, version) = 0) AS pdi ON e.distinct_id = pdi.distinct_id
                     LEFT JOIN
-                      (SELECT argMax(replaceRegexpAll(nullIf(nullIf(JSONExtractRaw(groups.group_properties, 'industry'), ''), 'null'), '^"|"$', ''), groups._timestamp) AS properties___industry,
-                              groups.group_type_index AS index,
-                              groups.group_key AS key
+                      (SELECT group_key,
+                              argMax(group_properties, _timestamp) AS group_properties_0
                        FROM groups
-                       WHERE and(equals(groups.team_id, 2), ifNull(equals(index, 0), 0))
-                       GROUP BY groups.group_type_index,
-                                groups.group_key) AS e__group_0 ON equals(e.`$group_0`, e__group_0.key)
-                    WHERE and(equals(e.team_id, 2), and(and(greaterOrEquals(toTimeZone(e.timestamp, 'UTC'), toDateTime64('2020-01-01 00:00:00.000000', 6, 'UTC')), lessOrEquals(toTimeZone(e.timestamp, 'UTC'), toDateTime64('2020-01-08 23:59:59.999999', 6, 'UTC'))), in(e.event, tuple('buy', 'play movie', 'sign up'))), or(ifNull(equals(step_0, 1), 0), ifNull(equals(step_1, 1), 0), ifNull(equals(step_2, 1), 0))))))
-           WHERE ifNull(equals(step_0, 1), 0)))
+                       WHERE team_id = 2
+                         AND group_type_index = 0
+                       GROUP BY group_key) groups_0 ON "$group_0" == groups_0.group_key
+                    WHERE team_id = 2
+                      AND event IN ['buy', 'play movie', 'sign up']
+                      AND toTimeZone(timestamp, 'UTC') >= toDateTime('2020-01-01 00:00:00', 'UTC')
+                      AND toTimeZone(timestamp, 'UTC') <= toDateTime('2020-01-08 23:59:59', 'UTC')
+                      AND (step_0 = 1
+                           OR step_1 = 1
+                           OR step_2 = 1) )))
+           WHERE step_0 = 1 ))
      GROUP BY aggregation_target,
               steps,
               prop
-     HAVING ifNull(equals(steps, max_steps), isNull(steps)
-                   and isNull(max_steps)))
-  GROUP BY prop
-  LIMIT 100 SETTINGS readonly=2,
-                     max_execution_time=60,
-                     allow_experimental_object_type=1
-  '''
-# ---
-# name: TestUnorderedFunnelGroupBreakdown.test_funnel_breakdown_group.2
-  '''
-  SELECT ifNull(e__group_0.properties___industry, '') AS value,
-         count(*) AS count
-  FROM events AS e
-  INNER JOIN
-    (SELECT argMax(person_distinct_id2.person_id, person_distinct_id2.version) AS person_id,
-            person_distinct_id2.distinct_id AS distinct_id
-     FROM person_distinct_id2
-     WHERE equals(person_distinct_id2.team_id, 2)
-     GROUP BY person_distinct_id2.distinct_id
-     HAVING ifNull(equals(argMax(person_distinct_id2.is_deleted, person_distinct_id2.version), 0), 0)) AS e__pdi ON equals(e.distinct_id, e__pdi.distinct_id)
+     HAVING steps = max_steps)
+  WHERE steps IN [1, 2, 3]
+    AND arrayFlatten(array(prop)) = arrayFlatten(array('technology'))
+  ORDER BY aggregation_target
+  LIMIT 100
+  OFFSET 0 SETTINGS max_ast_elements=1000000,
+                    max_expanded_ast_elements=1000000
+  '''
+# ---
+# name: TestUnorderedFunnelGroupBreakdown.test_funnel_breakdown_group.14
+  '''
+  
+  SELECT replaceRegexpAll(JSONExtractRaw(group_properties_0, 'industry'), '^"|"$', '') AS value,
+         count(*) as count
+  FROM events e
   LEFT JOIN
-    (SELECT argMax(replaceRegexpAll(nullIf(nullIf(JSONExtractRaw(groups.group_properties, 'industry'), ''), 'null'), '^"|"$', ''), groups._timestamp) AS properties___industry,
-            groups.group_type_index AS index,
-            groups.group_key AS key
+    (SELECT group_key,
+            argMax(group_properties, _timestamp) AS group_properties_0
      FROM groups
-     WHERE and(equals(groups.team_id, 2), ifNull(equals(index, 0), 0))
-     GROUP BY groups.group_type_index,
-              groups.group_key) AS e__group_0 ON equals(e.`$group_0`, e__group_0.key)
-  WHERE and(equals(e.team_id, 2), in(e.event, tuple('buy', 'play movie', 'sign up')), and(greaterOrEquals(toTimeZone(e.timestamp, 'UTC'), toDateTime64('2020-01-01 00:00:00.000000', 6, 'UTC')), lessOrEquals(toTimeZone(e.timestamp, 'UTC'), toDateTime64('2020-01-08 23:59:59.999999', 6, 'UTC'))), notEmpty(e__pdi.person_id))
+     WHERE team_id = 2
+       AND group_type_index = 0
+     GROUP BY group_key) groups_0 ON "$group_0" == groups_0.group_key
+  WHERE team_id = 2
+    AND event IN ['buy', 'play movie', 'sign up']
+    AND toTimeZone(timestamp, 'UTC') >= toDateTime('2020-01-01 00:00:00', 'UTC')
+    AND toTimeZone(timestamp, 'UTC') <= toDateTime('2020-01-08 23:59:59', 'UTC')
   GROUP BY value
   ORDER BY count DESC, value DESC
   LIMIT 26
-  OFFSET 0 SETTINGS readonly=2,
-                    max_execution_time=60,
-                    allow_experimental_object_type=1
-  '''
-# ---
-# name: TestUnorderedFunnelGroupBreakdown.test_funnel_breakdown_group.3
-  '''
-  SELECT actor_id AS actor_id
-  FROM
-    (SELECT aggregation_target AS actor_id
-     FROM
-       (SELECT aggregation_target AS aggregation_target,
-               steps AS steps,
-               prop AS prop,
-               avg(step_1_conversion_time) AS step_1_average_conversion_time_inner,
-               avg(step_2_conversion_time) AS step_2_average_conversion_time_inner,
-               median(step_1_conversion_time) AS step_1_median_conversion_time_inner,
-               median(step_2_conversion_time) AS step_2_median_conversion_time_inner
-        FROM
-          (SELECT aggregation_target AS aggregation_target,
-                  steps AS steps,
-                  prop AS prop,
-                  max(steps) OVER (PARTITION BY aggregation_target,
-                                                prop) AS max_steps,
-                                  step_1_conversion_time AS step_1_conversion_time,
-                                  step_2_conversion_time AS step_2_conversion_time
-           FROM
-             (SELECT aggregation_target AS aggregation_target,
-                     timestamp AS timestamp,
-                     step_0 AS step_0,
-                     latest_0 AS latest_0,
-                     step_1 AS step_1,
-                     latest_1 AS latest_1,
-                     step_2 AS step_2,
-                     latest_2 AS latest_2,
-                     prop AS prop,
-                     arraySort([latest_0, latest_1, latest_2]) AS event_times,
-                     arraySum([if(and(ifNull(less(latest_0, latest_1), 0), ifNull(lessOrEquals(latest_1, plus(latest_0, toIntervalDay(14))), 0)), 1, 0), if(and(ifNull(less(latest_0, latest_2), 0), ifNull(lessOrEquals(latest_2, plus(latest_0, toIntervalDay(14))), 0)), 1, 0), 1]) AS steps,
-                     arraySort([latest_0, latest_1, latest_2]) AS conversion_times,
-                     if(and(isNotNull(conversion_times[2]), ifNull(lessOrEquals(conversion_times[2], plus(conversion_times[1], toIntervalDay(14))), 0)), dateDiff('second', conversion_times[1], conversion_times[2]), NULL) AS step_1_conversion_time,
-                     if(and(isNotNull(conversion_times[3]), ifNull(lessOrEquals(conversion_times[3], plus(conversion_times[2], toIntervalDay(14))), 0)), dateDiff('second', conversion_times[2], conversion_times[3]), NULL) AS step_2_conversion_time
-              FROM
-                (SELECT aggregation_target AS aggregation_target,
-                        timestamp AS timestamp,
-                        step_0 AS step_0,
-                        latest_0 AS latest_0,
-                        step_1 AS step_1,
-                        min(latest_1) OVER (PARTITION BY aggregation_target,
-                                                         prop
-                                            ORDER BY timestamp DESC ROWS BETWEEN UNBOUNDED PRECEDING AND 0 PRECEDING) AS latest_1,
-                                           step_2 AS step_2,
-                                           min(latest_2) OVER (PARTITION BY aggregation_target,
-                                                                            prop
-                                                               ORDER BY timestamp DESC ROWS BETWEEN UNBOUNDED PRECEDING AND 0 PRECEDING) AS latest_2,
-                                                              if(has(['technology', 'finance'], prop), prop, 'Other') AS prop
-                 FROM
-                   (SELECT timestamp AS timestamp,
-                           aggregation_target AS aggregation_target,
-                           step_0 AS step_0,
-                           latest_0 AS latest_0,
-                           step_1 AS step_1,
-                           latest_1 AS latest_1,
-                           step_2 AS step_2,
-                           latest_2 AS latest_2,
-                           prop_basic AS prop_basic,
-                           prop,
-                           prop_vals AS prop_vals,
-                           prop_vals AS prop
-                    FROM
-                      (SELECT toTimeZone(e.timestamp, 'UTC') AS timestamp,
-                              e__pdi.person_id AS aggregation_target,
-                              if(equals(e.event, 'sign up'), 1, 0) AS step_0,
-                              if(ifNull(equals(step_0, 1), 0), timestamp, NULL) AS latest_0,
-                              if(equals(e.event, 'play movie'), 1, 0) AS step_1,
-                              if(ifNull(equals(step_1, 1), 0), timestamp, NULL) AS latest_1,
-                              if(equals(e.event, 'buy'), 1, 0) AS step_2,
-                              if(ifNull(equals(step_2, 1), 0), timestamp, NULL) AS latest_2,
-                              ifNull(e__group_0.properties___industry, '') AS prop_basic,
-                              prop_basic AS prop,
-                              argMinIf(prop, timestamp, isNotNull(prop)) OVER (PARTITION BY aggregation_target) AS prop_vals
-                       FROM events AS e
-                       INNER JOIN
-                         (SELECT argMax(person_distinct_id2.person_id, person_distinct_id2.version) AS person_id,
-                                 person_distinct_id2.distinct_id AS distinct_id
-                          FROM person_distinct_id2
-                          WHERE equals(person_distinct_id2.team_id, 2)
-                          GROUP BY person_distinct_id2.distinct_id
-                          HAVING ifNull(equals(argMax(person_distinct_id2.is_deleted, person_distinct_id2.version), 0), 0)) AS e__pdi ON equals(e.distinct_id, e__pdi.distinct_id)
-                       LEFT JOIN
-                         (SELECT argMax(replaceRegexpAll(nullIf(nullIf(JSONExtractRaw(groups.group_properties, 'industry'), ''), 'null'), '^"|"$', ''), groups._timestamp) AS properties___industry,
-                                 groups.group_type_index AS index,
-                                 groups.group_key AS key
-                          FROM groups
-                          WHERE and(equals(groups.team_id, 2), ifNull(equals(index, 0), 0))
-                          GROUP BY groups.group_type_index,
-                                   groups.group_key) AS e__group_0 ON equals(e.`$group_0`, e__group_0.key)
-                       WHERE and(equals(e.team_id, 2), and(and(greaterOrEquals(toTimeZone(e.timestamp, 'UTC'), toDateTime64('2020-01-01 00:00:00.000000', 6, 'UTC')), lessOrEquals(toTimeZone(e.timestamp, 'UTC'), toDateTime64('2020-01-08 23:59:59.999999', 6, 'UTC'))), in(e.event, tuple('buy', 'play movie', 'sign up'))), or(ifNull(equals(step_0, 1), 0), ifNull(equals(step_1, 1), 0), ifNull(equals(step_2, 1), 0))))))
-              WHERE ifNull(equals(step_0, 1), 0)
-              UNION ALL SELECT aggregation_target AS aggregation_target,
-                               timestamp AS timestamp,
-                               step_0 AS step_0,
-                               latest_0 AS latest_0,
-                               step_1 AS step_1,
-                               latest_1 AS latest_1,
-                               step_2 AS step_2,
-                               latest_2 AS latest_2,
-                               prop AS prop,
-                               arraySort([latest_0, latest_1, latest_2]) AS event_times,
-                               arraySum([if(and(ifNull(less(latest_0, latest_1), 0), ifNull(lessOrEquals(latest_1, plus(latest_0, toIntervalDay(14))), 0)), 1, 0), if(and(ifNull(less(latest_0, latest_2), 0), ifNull(lessOrEquals(latest_2, plus(latest_0, toIntervalDay(14))), 0)), 1, 0), 1]) AS steps,
-                               arraySort([latest_0, latest_1, latest_2]) AS conversion_times,
-                               if(and(isNotNull(conversion_times[2]), ifNull(lessOrEquals(conversion_times[2], plus(conversion_times[1], toIntervalDay(14))), 0)), dateDiff('second', conversion_times[1], conversion_times[2]), NULL) AS step_1_conversion_time,
-                               if(and(isNotNull(conversion_times[3]), ifNull(lessOrEquals(conversion_times[3], plus(conversion_times[2], toIntervalDay(14))), 0)), dateDiff('second', conversion_times[2], conversion_times[3]), NULL) AS step_2_conversion_time
-              FROM
-                (SELECT aggregation_target AS aggregation_target,
-                        timestamp AS timestamp,
-                        step_0 AS step_0,
-                        latest_0 AS latest_0,
-                        step_1 AS step_1,
-                        min(latest_1) OVER (PARTITION BY aggregation_target,
-                                                         prop
-                                            ORDER BY timestamp DESC ROWS BETWEEN UNBOUNDED PRECEDING AND 0 PRECEDING) AS latest_1,
-                                           step_2 AS step_2,
-                                           min(latest_2) OVER (PARTITION BY aggregation_target,
-                                                                            prop
-                                                               ORDER BY timestamp DESC ROWS BETWEEN UNBOUNDED PRECEDING AND 0 PRECEDING) AS latest_2,
-                                                              if(has(['technology', 'finance'], prop), prop, 'Other') AS prop
-                 FROM
-                   (SELECT timestamp AS timestamp,
-                           aggregation_target AS aggregation_target,
-                           step_0 AS step_0,
-                           latest_0 AS latest_0,
-                           step_1 AS step_1,
-                           latest_1 AS latest_1,
-                           step_2 AS step_2,
-                           latest_2 AS latest_2,
-                           prop_basic AS prop_basic,
-                           prop,
-                           prop_vals AS prop_vals,
-                           prop_vals AS prop
-                    FROM
-                      (SELECT toTimeZone(e.timestamp, 'UTC') AS timestamp,
-                              e__pdi.person_id AS aggregation_target,
-                              if(equals(e.event, 'play movie'), 1, 0) AS step_0,
-                              if(ifNull(equals(step_0, 1), 0), timestamp, NULL) AS latest_0,
-                              if(equals(e.event, 'buy'), 1, 0) AS step_1,
-                              if(ifNull(equals(step_1, 1), 0), timestamp, NULL) AS latest_1,
-                              if(equals(e.event, 'sign up'), 1, 0) AS step_2,
-                              if(ifNull(equals(step_2, 1), 0), timestamp, NULL) AS latest_2,
-                              ifNull(e__group_0.properties___industry, '') AS prop_basic,
-                              prop_basic AS prop,
-                              argMinIf(prop, timestamp, isNotNull(prop)) OVER (PARTITION BY aggregation_target) AS prop_vals
-                       FROM events AS e
-                       INNER JOIN
-                         (SELECT argMax(person_distinct_id2.person_id, person_distinct_id2.version) AS person_id,
-                                 person_distinct_id2.distinct_id AS distinct_id
-                          FROM person_distinct_id2
-                          WHERE equals(person_distinct_id2.team_id, 2)
-                          GROUP BY person_distinct_id2.distinct_id
-                          HAVING ifNull(equals(argMax(person_distinct_id2.is_deleted, person_distinct_id2.version), 0), 0)) AS e__pdi ON equals(e.distinct_id, e__pdi.distinct_id)
-                       LEFT JOIN
-                         (SELECT argMax(replaceRegexpAll(nullIf(nullIf(JSONExtractRaw(groups.group_properties, 'industry'), ''), 'null'), '^"|"$', ''), groups._timestamp) AS properties___industry,
-                                 groups.group_type_index AS index,
-                                 groups.group_key AS key
-                          FROM groups
-                          WHERE and(equals(groups.team_id, 2), ifNull(equals(index, 0), 0))
-                          GROUP BY groups.group_type_index,
-                                   groups.group_key) AS e__group_0 ON equals(e.`$group_0`, e__group_0.key)
-                       WHERE and(equals(e.team_id, 2), and(and(greaterOrEquals(toTimeZone(e.timestamp, 'UTC'), toDateTime64('2020-01-01 00:00:00.000000', 6, 'UTC')), lessOrEquals(toTimeZone(e.timestamp, 'UTC'), toDateTime64('2020-01-08 23:59:59.999999', 6, 'UTC'))), in(e.event, tuple('buy', 'play movie', 'sign up'))), or(ifNull(equals(step_0, 1), 0), ifNull(equals(step_1, 1), 0), ifNull(equals(step_2, 1), 0))))))
-              WHERE ifNull(equals(step_0, 1), 0)
-              UNION ALL SELECT aggregation_target AS aggregation_target,
-                               timestamp AS timestamp,
-                               step_0 AS step_0,
-                               latest_0 AS latest_0,
-                               step_1 AS step_1,
-                               latest_1 AS latest_1,
-                               step_2 AS step_2,
-                               latest_2 AS latest_2,
-                               prop AS prop,
-                               arraySort([latest_0, latest_1, latest_2]) AS event_times,
-                               arraySum([if(and(ifNull(less(latest_0, latest_1), 0), ifNull(lessOrEquals(latest_1, plus(latest_0, toIntervalDay(14))), 0)), 1, 0), if(and(ifNull(less(latest_0, latest_2), 0), ifNull(lessOrEquals(latest_2, plus(latest_0, toIntervalDay(14))), 0)), 1, 0), 1]) AS steps,
-                               arraySort([latest_0, latest_1, latest_2]) AS conversion_times,
-                               if(and(isNotNull(conversion_times[2]), ifNull(lessOrEquals(conversion_times[2], plus(conversion_times[1], toIntervalDay(14))), 0)), dateDiff('second', conversion_times[1], conversion_times[2]), NULL) AS step_1_conversion_time,
-                               if(and(isNotNull(conversion_times[3]), ifNull(lessOrEquals(conversion_times[3], plus(conversion_times[2], toIntervalDay(14))), 0)), dateDiff('second', conversion_times[2], conversion_times[3]), NULL) AS step_2_conversion_time
-              FROM
-                (SELECT aggregation_target AS aggregation_target,
-                        timestamp AS timestamp,
-                        step_0 AS step_0,
-                        latest_0 AS latest_0,
-                        step_1 AS step_1,
-                        min(latest_1) OVER (PARTITION BY aggregation_target,
-                                                         prop
-                                            ORDER BY timestamp DESC ROWS BETWEEN UNBOUNDED PRECEDING AND 0 PRECEDING) AS latest_1,
-                                           step_2 AS step_2,
-                                           min(latest_2) OVER (PARTITION BY aggregation_target,
-                                                                            prop
-                                                               ORDER BY timestamp DESC ROWS BETWEEN UNBOUNDED PRECEDING AND 0 PRECEDING) AS latest_2,
-                                                              if(has(['technology', 'finance'], prop), prop, 'Other') AS prop
-                 FROM
-                   (SELECT timestamp AS timestamp,
-                           aggregation_target AS aggregation_target,
-                           step_0 AS step_0,
-                           latest_0 AS latest_0,
-                           step_1 AS step_1,
-                           latest_1 AS latest_1,
-                           step_2 AS step_2,
-                           latest_2 AS latest_2,
-                           prop_basic AS prop_basic,
-                           prop,
-                           prop_vals AS prop_vals,
-                           prop_vals AS prop
-                    FROM
-                      (SELECT toTimeZone(e.timestamp, 'UTC') AS timestamp,
-                              e__pdi.person_id AS aggregation_target,
-                              if(equals(e.event, 'buy'), 1, 0) AS step_0,
-                              if(ifNull(equals(step_0, 1), 0), timestamp, NULL) AS latest_0,
-                              if(equals(e.event, 'sign up'), 1, 0) AS step_1,
-                              if(ifNull(equals(step_1, 1), 0), timestamp, NULL) AS latest_1,
-                              if(equals(e.event, 'play movie'), 1, 0) AS step_2,
-                              if(ifNull(equals(step_2, 1), 0), timestamp, NULL) AS latest_2,
-                              ifNull(e__group_0.properties___industry, '') AS prop_basic,
-                              prop_basic AS prop,
-                              argMinIf(prop, timestamp, isNotNull(prop)) OVER (PARTITION BY aggregation_target) AS prop_vals
-                       FROM events AS e
-                       INNER JOIN
-                         (SELECT argMax(person_distinct_id2.person_id, person_distinct_id2.version) AS person_id,
-                                 person_distinct_id2.distinct_id AS distinct_id
-                          FROM person_distinct_id2
-                          WHERE equals(person_distinct_id2.team_id, 2)
-                          GROUP BY person_distinct_id2.distinct_id
-                          HAVING ifNull(equals(argMax(person_distinct_id2.is_deleted, person_distinct_id2.version), 0), 0)) AS e__pdi ON equals(e.distinct_id, e__pdi.distinct_id)
-                       LEFT JOIN
-                         (SELECT argMax(replaceRegexpAll(nullIf(nullIf(JSONExtractRaw(groups.group_properties, 'industry'), ''), 'null'), '^"|"$', ''), groups._timestamp) AS properties___industry,
-                                 groups.group_type_index AS index,
-                                 groups.group_key AS key
-                          FROM groups
-                          WHERE and(equals(groups.team_id, 2), ifNull(equals(index, 0), 0))
-                          GROUP BY groups.group_type_index,
-                                   groups.group_key) AS e__group_0 ON equals(e.`$group_0`, e__group_0.key)
-                       WHERE and(equals(e.team_id, 2), and(and(greaterOrEquals(toTimeZone(e.timestamp, 'UTC'), toDateTime64('2020-01-01 00:00:00.000000', 6, 'UTC')), lessOrEquals(toTimeZone(e.timestamp, 'UTC'), toDateTime64('2020-01-08 23:59:59.999999', 6, 'UTC'))), in(e.event, tuple('buy', 'play movie', 'sign up'))), or(ifNull(equals(step_0, 1), 0), ifNull(equals(step_1, 1), 0), ifNull(equals(step_2, 1), 0))))))
-              WHERE ifNull(equals(step_0, 1), 0)))
-        GROUP BY aggregation_target,
-                 steps,
-                 prop
-        HAVING ifNull(equals(steps, max_steps), isNull(steps)
-                      and isNull(max_steps)))
-     WHERE and(ifNull(in(steps, [1, 2, 3]), 0), ifNull(equals(arrayFlatten(array(prop)), arrayFlatten(array(['finance']))), isNull(arrayFlatten(array(prop)))
-                                                       and isNull(arrayFlatten(array(['finance'])))))
-     ORDER BY aggregation_target ASC)
-  LIMIT 101
-  OFFSET 0 SETTINGS readonly=2,
-                    max_execution_time=60,
-                    allow_experimental_object_type=1
-  '''
-# ---
-# name: TestUnorderedFunnelGroupBreakdown.test_funnel_breakdown_group.4
-  '''
-  SELECT ifNull(e__group_0.properties___industry, '') AS value,
-         count(*) AS count
-  FROM events AS e
-  INNER JOIN
-    (SELECT argMax(person_distinct_id2.person_id, person_distinct_id2.version) AS person_id,
-            person_distinct_id2.distinct_id AS distinct_id
-     FROM person_distinct_id2
-     WHERE equals(person_distinct_id2.team_id, 2)
-     GROUP BY person_distinct_id2.distinct_id
-     HAVING ifNull(equals(argMax(person_distinct_id2.is_deleted, person_distinct_id2.version), 0), 0)) AS e__pdi ON equals(e.distinct_id, e__pdi.distinct_id)
+  OFFSET 0
+  '''
+# ---
+# name: TestUnorderedFunnelGroupBreakdown.test_funnel_breakdown_group.15
+  '''
+  
+  SELECT replaceRegexpAll(JSONExtractRaw(group_properties_0, 'industry'), '^"|"$', '') AS value,
+         count(*) as count
+  FROM events e
   LEFT JOIN
-    (SELECT argMax(replaceRegexpAll(nullIf(nullIf(JSONExtractRaw(groups.group_properties, 'industry'), ''), 'null'), '^"|"$', ''), groups._timestamp) AS properties___industry,
-            groups.group_type_index AS index,
-            groups.group_key AS key
+    (SELECT group_key,
+            argMax(group_properties, _timestamp) AS group_properties_0
      FROM groups
-     WHERE and(equals(groups.team_id, 2), ifNull(equals(index, 0), 0))
-     GROUP BY groups.group_type_index,
-              groups.group_key) AS e__group_0 ON equals(e.`$group_0`, e__group_0.key)
-  WHERE and(equals(e.team_id, 2), in(e.event, tuple('buy', 'play movie', 'sign up')), and(greaterOrEquals(toTimeZone(e.timestamp, 'UTC'), toDateTime64('2020-01-01 00:00:00.000000', 6, 'UTC')), lessOrEquals(toTimeZone(e.timestamp, 'UTC'), toDateTime64('2020-01-08 23:59:59.999999', 6, 'UTC'))), notEmpty(e__pdi.person_id))
+     WHERE team_id = 2
+       AND group_type_index = 0
+     GROUP BY group_key) groups_0 ON "$group_0" == groups_0.group_key
+  WHERE team_id = 2
+    AND event IN ['buy', 'play movie', 'sign up']
+    AND toTimeZone(timestamp, 'UTC') >= toDateTime('2020-01-01 00:00:00', 'UTC')
+    AND toTimeZone(timestamp, 'UTC') <= toDateTime('2020-01-08 23:59:59', 'UTC')
   GROUP BY value
   ORDER BY count DESC, value DESC
   LIMIT 26
-  OFFSET 0 SETTINGS readonly=2,
-                    max_execution_time=60,
-                    allow_experimental_object_type=1
-  '''
-# ---
-# name: TestUnorderedFunnelGroupBreakdown.test_funnel_breakdown_group.5
-  '''
-  SELECT actor_id AS actor_id
-  FROM
-    (SELECT aggregation_target AS actor_id
-     FROM
-       (SELECT aggregation_target AS aggregation_target,
-               steps AS steps,
-               prop AS prop,
-               avg(step_1_conversion_time) AS step_1_average_conversion_time_inner,
-               avg(step_2_conversion_time) AS step_2_average_conversion_time_inner,
-               median(step_1_conversion_time) AS step_1_median_conversion_time_inner,
-               median(step_2_conversion_time) AS step_2_median_conversion_time_inner
-        FROM
-          (SELECT aggregation_target AS aggregation_target,
-                  steps AS steps,
-                  prop AS prop,
-                  max(steps) OVER (PARTITION BY aggregation_target,
-                                                prop) AS max_steps,
-                                  step_1_conversion_time AS step_1_conversion_time,
-                                  step_2_conversion_time AS step_2_conversion_time
-           FROM
-             (SELECT aggregation_target AS aggregation_target,
-                     timestamp AS timestamp,
-                     step_0 AS step_0,
-                     latest_0 AS latest_0,
-                     step_1 AS step_1,
-                     latest_1 AS latest_1,
-                     step_2 AS step_2,
-                     latest_2 AS latest_2,
-                     prop AS prop,
-                     arraySort([latest_0, latest_1, latest_2]) AS event_times,
-                     arraySum([if(and(ifNull(less(latest_0, latest_1), 0), ifNull(lessOrEquals(latest_1, plus(latest_0, toIntervalDay(14))), 0)), 1, 0), if(and(ifNull(less(latest_0, latest_2), 0), ifNull(lessOrEquals(latest_2, plus(latest_0, toIntervalDay(14))), 0)), 1, 0), 1]) AS steps,
-                     arraySort([latest_0, latest_1, latest_2]) AS conversion_times,
-                     if(and(isNotNull(conversion_times[2]), ifNull(lessOrEquals(conversion_times[2], plus(conversion_times[1], toIntervalDay(14))), 0)), dateDiff('second', conversion_times[1], conversion_times[2]), NULL) AS step_1_conversion_time,
-                     if(and(isNotNull(conversion_times[3]), ifNull(lessOrEquals(conversion_times[3], plus(conversion_times[2], toIntervalDay(14))), 0)), dateDiff('second', conversion_times[2], conversion_times[3]), NULL) AS step_2_conversion_time
-              FROM
-                (SELECT aggregation_target AS aggregation_target,
-                        timestamp AS timestamp,
-                        step_0 AS step_0,
-                        latest_0 AS latest_0,
-                        step_1 AS step_1,
-                        min(latest_1) OVER (PARTITION BY aggregation_target,
-                                                         prop
-                                            ORDER BY timestamp DESC ROWS BETWEEN UNBOUNDED PRECEDING AND 0 PRECEDING) AS latest_1,
-                                           step_2 AS step_2,
-                                           min(latest_2) OVER (PARTITION BY aggregation_target,
-                                                                            prop
-                                                               ORDER BY timestamp DESC ROWS BETWEEN UNBOUNDED PRECEDING AND 0 PRECEDING) AS latest_2,
-                                                              if(has(['technology', 'finance'], prop), prop, 'Other') AS prop
-                 FROM
-                   (SELECT timestamp AS timestamp,
-                           aggregation_target AS aggregation_target,
-                           step_0 AS step_0,
-                           latest_0 AS latest_0,
-                           step_1 AS step_1,
-                           latest_1 AS latest_1,
-                           step_2 AS step_2,
-                           latest_2 AS latest_2,
-                           prop_basic AS prop_basic,
-                           prop,
-                           prop_vals AS prop_vals,
-                           prop_vals AS prop
-                    FROM
-                      (SELECT toTimeZone(e.timestamp, 'UTC') AS timestamp,
-                              e__pdi.person_id AS aggregation_target,
-                              if(equals(e.event, 'sign up'), 1, 0) AS step_0,
-                              if(ifNull(equals(step_0, 1), 0), timestamp, NULL) AS latest_0,
-                              if(equals(e.event, 'play movie'), 1, 0) AS step_1,
-                              if(ifNull(equals(step_1, 1), 0), timestamp, NULL) AS latest_1,
-                              if(equals(e.event, 'buy'), 1, 0) AS step_2,
-                              if(ifNull(equals(step_2, 1), 0), timestamp, NULL) AS latest_2,
-                              ifNull(e__group_0.properties___industry, '') AS prop_basic,
-                              prop_basic AS prop,
-                              argMinIf(prop, timestamp, isNotNull(prop)) OVER (PARTITION BY aggregation_target) AS prop_vals
-                       FROM events AS e
-                       INNER JOIN
-                         (SELECT argMax(person_distinct_id2.person_id, person_distinct_id2.version) AS person_id,
-                                 person_distinct_id2.distinct_id AS distinct_id
-                          FROM person_distinct_id2
-                          WHERE equals(person_distinct_id2.team_id, 2)
-                          GROUP BY person_distinct_id2.distinct_id
-                          HAVING ifNull(equals(argMax(person_distinct_id2.is_deleted, person_distinct_id2.version), 0), 0)) AS e__pdi ON equals(e.distinct_id, e__pdi.distinct_id)
-                       LEFT JOIN
-                         (SELECT argMax(replaceRegexpAll(nullIf(nullIf(JSONExtractRaw(groups.group_properties, 'industry'), ''), 'null'), '^"|"$', ''), groups._timestamp) AS properties___industry,
-                                 groups.group_type_index AS index,
-                                 groups.group_key AS key
-                          FROM groups
-                          WHERE and(equals(groups.team_id, 2), ifNull(equals(index, 0), 0))
-                          GROUP BY groups.group_type_index,
-                                   groups.group_key) AS e__group_0 ON equals(e.`$group_0`, e__group_0.key)
-                       WHERE and(equals(e.team_id, 2), and(and(greaterOrEquals(toTimeZone(e.timestamp, 'UTC'), toDateTime64('2020-01-01 00:00:00.000000', 6, 'UTC')), lessOrEquals(toTimeZone(e.timestamp, 'UTC'), toDateTime64('2020-01-08 23:59:59.999999', 6, 'UTC'))), in(e.event, tuple('buy', 'play movie', 'sign up'))), or(ifNull(equals(step_0, 1), 0), ifNull(equals(step_1, 1), 0), ifNull(equals(step_2, 1), 0))))))
-              WHERE ifNull(equals(step_0, 1), 0)
-              UNION ALL SELECT aggregation_target AS aggregation_target,
-                               timestamp AS timestamp,
-                               step_0 AS step_0,
-                               latest_0 AS latest_0,
-                               step_1 AS step_1,
-                               latest_1 AS latest_1,
-                               step_2 AS step_2,
-                               latest_2 AS latest_2,
-                               prop AS prop,
-                               arraySort([latest_0, latest_1, latest_2]) AS event_times,
-                               arraySum([if(and(ifNull(less(latest_0, latest_1), 0), ifNull(lessOrEquals(latest_1, plus(latest_0, toIntervalDay(14))), 0)), 1, 0), if(and(ifNull(less(latest_0, latest_2), 0), ifNull(lessOrEquals(latest_2, plus(latest_0, toIntervalDay(14))), 0)), 1, 0), 1]) AS steps,
-                               arraySort([latest_0, latest_1, latest_2]) AS conversion_times,
-                               if(and(isNotNull(conversion_times[2]), ifNull(lessOrEquals(conversion_times[2], plus(conversion_times[1], toIntervalDay(14))), 0)), dateDiff('second', conversion_times[1], conversion_times[2]), NULL) AS step_1_conversion_time,
-                               if(and(isNotNull(conversion_times[3]), ifNull(lessOrEquals(conversion_times[3], plus(conversion_times[2], toIntervalDay(14))), 0)), dateDiff('second', conversion_times[2], conversion_times[3]), NULL) AS step_2_conversion_time
-              FROM
-                (SELECT aggregation_target AS aggregation_target,
-                        timestamp AS timestamp,
-                        step_0 AS step_0,
-                        latest_0 AS latest_0,
-                        step_1 AS step_1,
-                        min(latest_1) OVER (PARTITION BY aggregation_target,
-                                                         prop
-                                            ORDER BY timestamp DESC ROWS BETWEEN UNBOUNDED PRECEDING AND 0 PRECEDING) AS latest_1,
-                                           step_2 AS step_2,
-                                           min(latest_2) OVER (PARTITION BY aggregation_target,
-                                                                            prop
-                                                               ORDER BY timestamp DESC ROWS BETWEEN UNBOUNDED PRECEDING AND 0 PRECEDING) AS latest_2,
-                                                              if(has(['technology', 'finance'], prop), prop, 'Other') AS prop
-                 FROM
-                   (SELECT timestamp AS timestamp,
-                           aggregation_target AS aggregation_target,
-                           step_0 AS step_0,
-                           latest_0 AS latest_0,
-                           step_1 AS step_1,
-                           latest_1 AS latest_1,
-                           step_2 AS step_2,
-                           latest_2 AS latest_2,
-                           prop_basic AS prop_basic,
-                           prop,
-                           prop_vals AS prop_vals,
-                           prop_vals AS prop
-                    FROM
-                      (SELECT toTimeZone(e.timestamp, 'UTC') AS timestamp,
-                              e__pdi.person_id AS aggregation_target,
-                              if(equals(e.event, 'play movie'), 1, 0) AS step_0,
-                              if(ifNull(equals(step_0, 1), 0), timestamp, NULL) AS latest_0,
-                              if(equals(e.event, 'buy'), 1, 0) AS step_1,
-                              if(ifNull(equals(step_1, 1), 0), timestamp, NULL) AS latest_1,
-                              if(equals(e.event, 'sign up'), 1, 0) AS step_2,
-                              if(ifNull(equals(step_2, 1), 0), timestamp, NULL) AS latest_2,
-                              ifNull(e__group_0.properties___industry, '') AS prop_basic,
-                              prop_basic AS prop,
-                              argMinIf(prop, timestamp, isNotNull(prop)) OVER (PARTITION BY aggregation_target) AS prop_vals
-                       FROM events AS e
-                       INNER JOIN
-                         (SELECT argMax(person_distinct_id2.person_id, person_distinct_id2.version) AS person_id,
-                                 person_distinct_id2.distinct_id AS distinct_id
-                          FROM person_distinct_id2
-                          WHERE equals(person_distinct_id2.team_id, 2)
-                          GROUP BY person_distinct_id2.distinct_id
-                          HAVING ifNull(equals(argMax(person_distinct_id2.is_deleted, person_distinct_id2.version), 0), 0)) AS e__pdi ON equals(e.distinct_id, e__pdi.distinct_id)
-                       LEFT JOIN
-                         (SELECT argMax(replaceRegexpAll(nullIf(nullIf(JSONExtractRaw(groups.group_properties, 'industry'), ''), 'null'), '^"|"$', ''), groups._timestamp) AS properties___industry,
-                                 groups.group_type_index AS index,
-                                 groups.group_key AS key
-                          FROM groups
-                          WHERE and(equals(groups.team_id, 2), ifNull(equals(index, 0), 0))
-                          GROUP BY groups.group_type_index,
-                                   groups.group_key) AS e__group_0 ON equals(e.`$group_0`, e__group_0.key)
-                       WHERE and(equals(e.team_id, 2), and(and(greaterOrEquals(toTimeZone(e.timestamp, 'UTC'), toDateTime64('2020-01-01 00:00:00.000000', 6, 'UTC')), lessOrEquals(toTimeZone(e.timestamp, 'UTC'), toDateTime64('2020-01-08 23:59:59.999999', 6, 'UTC'))), in(e.event, tuple('buy', 'play movie', 'sign up'))), or(ifNull(equals(step_0, 1), 0), ifNull(equals(step_1, 1), 0), ifNull(equals(step_2, 1), 0))))))
-              WHERE ifNull(equals(step_0, 1), 0)
-              UNION ALL SELECT aggregation_target AS aggregation_target,
-                               timestamp AS timestamp,
-                               step_0 AS step_0,
-                               latest_0 AS latest_0,
-                               step_1 AS step_1,
-                               latest_1 AS latest_1,
-                               step_2 AS step_2,
-                               latest_2 AS latest_2,
-                               prop AS prop,
-                               arraySort([latest_0, latest_1, latest_2]) AS event_times,
-                               arraySum([if(and(ifNull(less(latest_0, latest_1), 0), ifNull(lessOrEquals(latest_1, plus(latest_0, toIntervalDay(14))), 0)), 1, 0), if(and(ifNull(less(latest_0, latest_2), 0), ifNull(lessOrEquals(latest_2, plus(latest_0, toIntervalDay(14))), 0)), 1, 0), 1]) AS steps,
-                               arraySort([latest_0, latest_1, latest_2]) AS conversion_times,
-                               if(and(isNotNull(conversion_times[2]), ifNull(lessOrEquals(conversion_times[2], plus(conversion_times[1], toIntervalDay(14))), 0)), dateDiff('second', conversion_times[1], conversion_times[2]), NULL) AS step_1_conversion_time,
-                               if(and(isNotNull(conversion_times[3]), ifNull(lessOrEquals(conversion_times[3], plus(conversion_times[2], toIntervalDay(14))), 0)), dateDiff('second', conversion_times[2], conversion_times[3]), NULL) AS step_2_conversion_time
-              FROM
-                (SELECT aggregation_target AS aggregation_target,
-                        timestamp AS timestamp,
-                        step_0 AS step_0,
-                        latest_0 AS latest_0,
-                        step_1 AS step_1,
-                        min(latest_1) OVER (PARTITION BY aggregation_target,
-                                                         prop
-                                            ORDER BY timestamp DESC ROWS BETWEEN UNBOUNDED PRECEDING AND 0 PRECEDING) AS latest_1,
-                                           step_2 AS step_2,
-                                           min(latest_2) OVER (PARTITION BY aggregation_target,
-                                                                            prop
-                                                               ORDER BY timestamp DESC ROWS BETWEEN UNBOUNDED PRECEDING AND 0 PRECEDING) AS latest_2,
-                                                              if(has(['technology', 'finance'], prop), prop, 'Other') AS prop
-                 FROM
-                   (SELECT timestamp AS timestamp,
-                           aggregation_target AS aggregation_target,
-                           step_0 AS step_0,
-                           latest_0 AS latest_0,
-                           step_1 AS step_1,
-                           latest_1 AS latest_1,
-                           step_2 AS step_2,
-                           latest_2 AS latest_2,
-                           prop_basic AS prop_basic,
-                           prop,
-                           prop_vals AS prop_vals,
-                           prop_vals AS prop
-                    FROM
-                      (SELECT toTimeZone(e.timestamp, 'UTC') AS timestamp,
-                              e__pdi.person_id AS aggregation_target,
-                              if(equals(e.event, 'buy'), 1, 0) AS step_0,
-                              if(ifNull(equals(step_0, 1), 0), timestamp, NULL) AS latest_0,
-                              if(equals(e.event, 'sign up'), 1, 0) AS step_1,
-                              if(ifNull(equals(step_1, 1), 0), timestamp, NULL) AS latest_1,
-                              if(equals(e.event, 'play movie'), 1, 0) AS step_2,
-                              if(ifNull(equals(step_2, 1), 0), timestamp, NULL) AS latest_2,
-                              ifNull(e__group_0.properties___industry, '') AS prop_basic,
-                              prop_basic AS prop,
-                              argMinIf(prop, timestamp, isNotNull(prop)) OVER (PARTITION BY aggregation_target) AS prop_vals
-                       FROM events AS e
-                       INNER JOIN
-                         (SELECT argMax(person_distinct_id2.person_id, person_distinct_id2.version) AS person_id,
-                                 person_distinct_id2.distinct_id AS distinct_id
-                          FROM person_distinct_id2
-                          WHERE equals(person_distinct_id2.team_id, 2)
-                          GROUP BY person_distinct_id2.distinct_id
-                          HAVING ifNull(equals(argMax(person_distinct_id2.is_deleted, person_distinct_id2.version), 0), 0)) AS e__pdi ON equals(e.distinct_id, e__pdi.distinct_id)
-                       LEFT JOIN
-                         (SELECT argMax(replaceRegexpAll(nullIf(nullIf(JSONExtractRaw(groups.group_properties, 'industry'), ''), 'null'), '^"|"$', ''), groups._timestamp) AS properties___industry,
-                                 groups.group_type_index AS index,
-                                 groups.group_key AS key
-                          FROM groups
-                          WHERE and(equals(groups.team_id, 2), ifNull(equals(index, 0), 0))
-                          GROUP BY groups.group_type_index,
-                                   groups.group_key) AS e__group_0 ON equals(e.`$group_0`, e__group_0.key)
-                       WHERE and(equals(e.team_id, 2), and(and(greaterOrEquals(toTimeZone(e.timestamp, 'UTC'), toDateTime64('2020-01-01 00:00:00.000000', 6, 'UTC')), lessOrEquals(toTimeZone(e.timestamp, 'UTC'), toDateTime64('2020-01-08 23:59:59.999999', 6, 'UTC'))), in(e.event, tuple('buy', 'play movie', 'sign up'))), or(ifNull(equals(step_0, 1), 0), ifNull(equals(step_1, 1), 0), ifNull(equals(step_2, 1), 0))))))
-              WHERE ifNull(equals(step_0, 1), 0)))
-        GROUP BY aggregation_target,
-                 steps,
-                 prop
-        HAVING ifNull(equals(steps, max_steps), isNull(steps)
-                      and isNull(max_steps)))
-     WHERE and(ifNull(in(steps, [2, 3]), 0), ifNull(equals(arrayFlatten(array(prop)), arrayFlatten(array(['finance']))), isNull(arrayFlatten(array(prop)))
-                                                    and isNull(arrayFlatten(array(['finance'])))))
-     ORDER BY aggregation_target ASC)
-  LIMIT 101
-  OFFSET 0 SETTINGS readonly=2,
-                    max_execution_time=60,
-                    allow_experimental_object_type=1
-  '''
-# ---
-# name: TestUnorderedFunnelGroupBreakdown.test_funnel_breakdown_group.6
-  '''
-  SELECT ifNull(e__group_0.properties___industry, '') AS value,
-         count(*) AS count
-  FROM events AS e
-  INNER JOIN
-    (SELECT argMax(person_distinct_id2.person_id, person_distinct_id2.version) AS person_id,
-            person_distinct_id2.distinct_id AS distinct_id
-     FROM person_distinct_id2
-     WHERE equals(person_distinct_id2.team_id, 2)
-     GROUP BY person_distinct_id2.distinct_id
-     HAVING ifNull(equals(argMax(person_distinct_id2.is_deleted, person_distinct_id2.version), 0), 0)) AS e__pdi ON equals(e.distinct_id, e__pdi.distinct_id)
+  OFFSET 0
+  '''
+# ---
+# name: TestUnorderedFunnelGroupBreakdown.test_funnel_breakdown_group.16
+  '''
+  
+  SELECT replaceRegexpAll(JSONExtractRaw(group_properties_0, 'industry'), '^"|"$', '') AS value,
+         count(*) as count
+  FROM events e
   LEFT JOIN
-    (SELECT argMax(replaceRegexpAll(nullIf(nullIf(JSONExtractRaw(groups.group_properties, 'industry'), ''), 'null'), '^"|"$', ''), groups._timestamp) AS properties___industry,
-            groups.group_type_index AS index,
-            groups.group_key AS key
+    (SELECT group_key,
+            argMax(group_properties, _timestamp) AS group_properties_0
      FROM groups
-     WHERE and(equals(groups.team_id, 2), ifNull(equals(index, 0), 0))
-     GROUP BY groups.group_type_index,
-              groups.group_key) AS e__group_0 ON equals(e.`$group_0`, e__group_0.key)
-  WHERE and(equals(e.team_id, 2), in(e.event, tuple('buy', 'play movie', 'sign up')), and(greaterOrEquals(toTimeZone(e.timestamp, 'UTC'), toDateTime64('2020-01-01 00:00:00.000000', 6, 'UTC')), lessOrEquals(toTimeZone(e.timestamp, 'UTC'), toDateTime64('2020-01-08 23:59:59.999999', 6, 'UTC'))), notEmpty(e__pdi.person_id))
+     WHERE team_id = 2
+       AND group_type_index = 0
+     GROUP BY group_key) groups_0 ON "$group_0" == groups_0.group_key
+  WHERE team_id = 2
+    AND event IN ['buy', 'play movie', 'sign up']
+    AND toTimeZone(timestamp, 'UTC') >= toDateTime('2020-01-01 00:00:00', 'UTC')
+    AND toTimeZone(timestamp, 'UTC') <= toDateTime('2020-01-08 23:59:59', 'UTC')
   GROUP BY value
   ORDER BY count DESC, value DESC
   LIMIT 26
-  OFFSET 0 SETTINGS readonly=2,
-                    max_execution_time=60,
-                    allow_experimental_object_type=1
-  '''
-# ---
-# name: TestUnorderedFunnelGroupBreakdown.test_funnel_breakdown_group.7
-  '''
-  SELECT actor_id AS actor_id
+  OFFSET 0
+  '''
+# ---
+# name: TestUnorderedFunnelGroupBreakdown.test_funnel_breakdown_group.17
+  '''
+  
+  SELECT aggregation_target AS actor_id
   FROM
-    (SELECT aggregation_target AS actor_id
+    (SELECT aggregation_target,
+            steps,
+            avg(step_1_conversion_time) step_1_average_conversion_time_inner,
+            avg(step_2_conversion_time) step_2_average_conversion_time_inner,
+            median(step_1_conversion_time) step_1_median_conversion_time_inner,
+            median(step_2_conversion_time) step_2_median_conversion_time_inner,
+            prop
      FROM
-       (SELECT aggregation_target AS aggregation_target,
-               steps AS steps,
-               prop AS prop,
-               avg(step_1_conversion_time) AS step_1_average_conversion_time_inner,
-               avg(step_2_conversion_time) AS step_2_average_conversion_time_inner,
-               median(step_1_conversion_time) AS step_1_median_conversion_time_inner,
-               median(step_2_conversion_time) AS step_2_median_conversion_time_inner
+       (SELECT aggregation_target,
+               steps,
+               max(steps) over (PARTITION BY aggregation_target,
+                                             prop) as max_steps,
+                               step_1_conversion_time,
+                               step_2_conversion_time,
+                               prop
         FROM
-          (SELECT aggregation_target AS aggregation_target,
-                  steps AS steps,
-                  prop AS prop,
-                  max(steps) OVER (PARTITION BY aggregation_target,
-                                                prop) AS max_steps,
-                                  step_1_conversion_time AS step_1_conversion_time,
-                                  step_2_conversion_time AS step_2_conversion_time
+          (SELECT *,
+                  arraySort([latest_0,latest_1,latest_2]) as event_times,
+                  arraySum([if(latest_0 < latest_1 AND latest_1 <= latest_0 + INTERVAL 7 DAY, 1, 0),if(latest_0 < latest_2 AND latest_2 <= latest_0 + INTERVAL 7 DAY, 1, 0), 1]) AS steps ,
+                  arraySort([latest_0,latest_1,latest_2]) as conversion_times,
+                  if(isNotNull(conversion_times[2])
+                     AND conversion_times[2] <= conversion_times[1] + INTERVAL 7 DAY, dateDiff('second', conversion_times[1], conversion_times[2]), NULL) step_1_conversion_time,
+                  if(isNotNull(conversion_times[3])
+                     AND conversion_times[3] <= conversion_times[2] + INTERVAL 7 DAY, dateDiff('second', conversion_times[2], conversion_times[3]), NULL) step_2_conversion_time
            FROM
-             (SELECT aggregation_target AS aggregation_target,
-                     timestamp AS timestamp,
-                     step_0 AS step_0,
-                     latest_0 AS latest_0,
-                     step_1 AS step_1,
-                     latest_1 AS latest_1,
-                     step_2 AS step_2,
-                     latest_2 AS latest_2,
-                     prop AS prop,
-                     arraySort([latest_0, latest_1, latest_2]) AS event_times,
-                     arraySum([if(and(ifNull(less(latest_0, latest_1), 0), ifNull(lessOrEquals(latest_1, plus(latest_0, toIntervalDay(14))), 0)), 1, 0), if(and(ifNull(less(latest_0, latest_2), 0), ifNull(lessOrEquals(latest_2, plus(latest_0, toIntervalDay(14))), 0)), 1, 0), 1]) AS steps,
-                     arraySort([latest_0, latest_1, latest_2]) AS conversion_times,
-                     if(and(isNotNull(conversion_times[2]), ifNull(lessOrEquals(conversion_times[2], plus(conversion_times[1], toIntervalDay(14))), 0)), dateDiff('second', conversion_times[1], conversion_times[2]), NULL) AS step_1_conversion_time,
-                     if(and(isNotNull(conversion_times[3]), ifNull(lessOrEquals(conversion_times[3], plus(conversion_times[2], toIntervalDay(14))), 0)), dateDiff('second', conversion_times[2], conversion_times[3]), NULL) AS step_2_conversion_time
+             (SELECT aggregation_target, timestamp, step_0,
+                                                    latest_0,
+                                                    step_1,
+                                                    min(latest_1) over (PARTITION by aggregation_target,
+                                                                                     prop
+                                                                        ORDER BY timestamp DESC ROWS BETWEEN UNBOUNDED PRECEDING AND 0 PRECEDING) latest_1,
+                                                                       step_2,
+                                                                       min(latest_2) over (PARTITION by aggregation_target,
+                                                                                                        prop
+                                                                                           ORDER BY timestamp DESC ROWS BETWEEN UNBOUNDED PRECEDING AND 0 PRECEDING) latest_2 ,
+                                                                                          if(has(['technology', 'finance'], prop), prop, 'Other') as prop
               FROM
-                (SELECT aggregation_target AS aggregation_target,
-                        timestamp AS timestamp,
-                        step_0 AS step_0,
-                        latest_0 AS latest_0,
-                        step_1 AS step_1,
-                        min(latest_1) OVER (PARTITION BY aggregation_target,
-                                                         prop
-                                            ORDER BY timestamp DESC ROWS BETWEEN UNBOUNDED PRECEDING AND 0 PRECEDING) AS latest_1,
-                                           step_2 AS step_2,
-                                           min(latest_2) OVER (PARTITION BY aggregation_target,
-                                                                            prop
-                                                               ORDER BY timestamp DESC ROWS BETWEEN UNBOUNDED PRECEDING AND 0 PRECEDING) AS latest_2,
-                                                              if(has(['technology', 'finance'], prop), prop, 'Other') AS prop
+                (SELECT *,
+                        prop_vals as prop
                  FROM
-                   (SELECT timestamp AS timestamp,
-                           aggregation_target AS aggregation_target,
-                           step_0 AS step_0,
-                           latest_0 AS latest_0,
-                           step_1 AS step_1,
-                           latest_1 AS latest_1,
-                           step_2 AS step_2,
-                           latest_2 AS latest_2,
-                           prop_basic AS prop_basic,
-                           prop,
-                           prop_vals AS prop_vals,
-                           prop_vals AS prop
-                    FROM
-                      (SELECT toTimeZone(e.timestamp, 'UTC') AS timestamp,
-                              e__pdi.person_id AS aggregation_target,
-                              if(equals(e.event, 'sign up'), 1, 0) AS step_0,
-                              if(ifNull(equals(step_0, 1), 0), timestamp, NULL) AS latest_0,
-                              if(equals(e.event, 'play movie'), 1, 0) AS step_1,
-                              if(ifNull(equals(step_1, 1), 0), timestamp, NULL) AS latest_1,
-                              if(equals(e.event, 'buy'), 1, 0) AS step_2,
-                              if(ifNull(equals(step_2, 1), 0), timestamp, NULL) AS latest_2,
-                              ifNull(e__group_0.properties___industry, '') AS prop_basic,
-                              prop_basic AS prop,
-                              argMinIf(prop, timestamp, isNotNull(prop)) OVER (PARTITION BY aggregation_target) AS prop_vals
-                       FROM events AS e
-                       INNER JOIN
-                         (SELECT argMax(person_distinct_id2.person_id, person_distinct_id2.version) AS person_id,
-                                 person_distinct_id2.distinct_id AS distinct_id
-                          FROM person_distinct_id2
-                          WHERE equals(person_distinct_id2.team_id, 2)
-                          GROUP BY person_distinct_id2.distinct_id
-                          HAVING ifNull(equals(argMax(person_distinct_id2.is_deleted, person_distinct_id2.version), 0), 0)) AS e__pdi ON equals(e.distinct_id, e__pdi.distinct_id)
-                       LEFT JOIN
-                         (SELECT argMax(replaceRegexpAll(nullIf(nullIf(JSONExtractRaw(groups.group_properties, 'industry'), ''), 'null'), '^"|"$', ''), groups._timestamp) AS properties___industry,
-                                 groups.group_type_index AS index,
-                                 groups.group_key AS key
-                          FROM groups
-                          WHERE and(equals(groups.team_id, 2), ifNull(equals(index, 0), 0))
-                          GROUP BY groups.group_type_index,
-                                   groups.group_key) AS e__group_0 ON equals(e.`$group_0`, e__group_0.key)
-                       WHERE and(equals(e.team_id, 2), and(and(greaterOrEquals(toTimeZone(e.timestamp, 'UTC'), toDateTime64('2020-01-01 00:00:00.000000', 6, 'UTC')), lessOrEquals(toTimeZone(e.timestamp, 'UTC'), toDateTime64('2020-01-08 23:59:59.999999', 6, 'UTC'))), in(e.event, tuple('buy', 'play movie', 'sign up'))), or(ifNull(equals(step_0, 1), 0), ifNull(equals(step_1, 1), 0), ifNull(equals(step_2, 1), 0))))))
-              WHERE ifNull(equals(step_0, 1), 0)
-              UNION ALL SELECT aggregation_target AS aggregation_target,
-                               timestamp AS timestamp,
-                               step_0 AS step_0,
-                               latest_0 AS latest_0,
-                               step_1 AS step_1,
-                               latest_1 AS latest_1,
-                               step_2 AS step_2,
-                               latest_2 AS latest_2,
-                               prop AS prop,
-                               arraySort([latest_0, latest_1, latest_2]) AS event_times,
-                               arraySum([if(and(ifNull(less(latest_0, latest_1), 0), ifNull(lessOrEquals(latest_1, plus(latest_0, toIntervalDay(14))), 0)), 1, 0), if(and(ifNull(less(latest_0, latest_2), 0), ifNull(lessOrEquals(latest_2, plus(latest_0, toIntervalDay(14))), 0)), 1, 0), 1]) AS steps,
-                               arraySort([latest_0, latest_1, latest_2]) AS conversion_times,
-                               if(and(isNotNull(conversion_times[2]), ifNull(lessOrEquals(conversion_times[2], plus(conversion_times[1], toIntervalDay(14))), 0)), dateDiff('second', conversion_times[1], conversion_times[2]), NULL) AS step_1_conversion_time,
-                               if(and(isNotNull(conversion_times[3]), ifNull(lessOrEquals(conversion_times[3], plus(conversion_times[2], toIntervalDay(14))), 0)), dateDiff('second', conversion_times[2], conversion_times[3]), NULL) AS step_2_conversion_time
+                   (SELECT e.timestamp as timestamp,
+                           pdi.person_id as aggregation_target,
+                           pdi.person_id as person_id,
+                           if(event = 'sign up', 1, 0) as step_0,
+                           if(step_0 = 1, timestamp, null) as latest_0,
+                           if(event = 'play movie', 1, 0) as step_1,
+                           if(step_1 = 1, timestamp, null) as latest_1,
+                           if(event = 'buy', 1, 0) as step_2,
+                           if(step_2 = 1, timestamp, null) as latest_2,
+                           replaceRegexpAll(JSONExtractRaw(group_properties_0, 'industry'), '^"|"$', '') AS prop_basic,
+                           prop_basic as prop,
+                           argMinIf(prop, timestamp, isNotNull(prop)) over (PARTITION by aggregation_target) as prop_vals
+                    FROM events e
+                    INNER JOIN
+                      (SELECT distinct_id,
+                              argMax(person_id, version) as person_id
+                       FROM person_distinct_id2
+                       WHERE team_id = 2
+                         AND distinct_id IN
+                           (SELECT distinct_id
+                            FROM events
+                            WHERE team_id = 2
+                              AND event IN ['buy', 'play movie', 'sign up']
+                              AND toTimeZone(timestamp, 'UTC') >= toDateTime('2020-01-01 00:00:00', 'UTC')
+                              AND toTimeZone(timestamp, 'UTC') <= toDateTime('2020-01-08 23:59:59', 'UTC') )
+                       GROUP BY distinct_id
+                       HAVING argMax(is_deleted, version) = 0) AS pdi ON e.distinct_id = pdi.distinct_id
+                    LEFT JOIN
+                      (SELECT group_key,
+                              argMax(group_properties, _timestamp) AS group_properties_0
+                       FROM groups
+                       WHERE team_id = 2
+                         AND group_type_index = 0
+                       GROUP BY group_key) groups_0 ON "$group_0" == groups_0.group_key
+                    WHERE team_id = 2
+                      AND event IN ['buy', 'play movie', 'sign up']
+                      AND toTimeZone(timestamp, 'UTC') >= toDateTime('2020-01-01 00:00:00', 'UTC')
+                      AND toTimeZone(timestamp, 'UTC') <= toDateTime('2020-01-08 23:59:59', 'UTC')
+                      AND (step_0 = 1
+                           OR step_1 = 1
+                           OR step_2 = 1) )))
+           WHERE step_0 = 1
+           UNION ALL SELECT *,
+                            arraySort([latest_0,latest_1,latest_2]) as event_times,
+                            arraySum([if(latest_0 < latest_1 AND latest_1 <= latest_0 + INTERVAL 7 DAY, 1, 0),if(latest_0 < latest_2 AND latest_2 <= latest_0 + INTERVAL 7 DAY, 1, 0), 1]) AS steps ,
+                            arraySort([latest_0,latest_1,latest_2]) as conversion_times,
+                            if(isNotNull(conversion_times[2])
+                               AND conversion_times[2] <= conversion_times[1] + INTERVAL 7 DAY, dateDiff('second', conversion_times[1], conversion_times[2]), NULL) step_1_conversion_time,
+                            if(isNotNull(conversion_times[3])
+                               AND conversion_times[3] <= conversion_times[2] + INTERVAL 7 DAY, dateDiff('second', conversion_times[2], conversion_times[3]), NULL) step_2_conversion_time
+           FROM
+             (SELECT aggregation_target, timestamp, step_0,
+                                                    latest_0,
+                                                    step_1,
+                                                    min(latest_1) over (PARTITION by aggregation_target,
+                                                                                     prop
+                                                                        ORDER BY timestamp DESC ROWS BETWEEN UNBOUNDED PRECEDING AND 0 PRECEDING) latest_1,
+                                                                       step_2,
+                                                                       min(latest_2) over (PARTITION by aggregation_target,
+                                                                                                        prop
+                                                                                           ORDER BY timestamp DESC ROWS BETWEEN UNBOUNDED PRECEDING AND 0 PRECEDING) latest_2 ,
+                                                                                          if(has(['technology', 'finance'], prop), prop, 'Other') as prop
               FROM
-                (SELECT aggregation_target AS aggregation_target,
-                        timestamp AS timestamp,
-                        step_0 AS step_0,
-                        latest_0 AS latest_0,
-                        step_1 AS step_1,
-                        min(latest_1) OVER (PARTITION BY aggregation_target,
-                                                         prop
-                                            ORDER BY timestamp DESC ROWS BETWEEN UNBOUNDED PRECEDING AND 0 PRECEDING) AS latest_1,
-                                           step_2 AS step_2,
-                                           min(latest_2) OVER (PARTITION BY aggregation_target,
-                                                                            prop
-                                                               ORDER BY timestamp DESC ROWS BETWEEN UNBOUNDED PRECEDING AND 0 PRECEDING) AS latest_2,
-                                                              if(has(['technology', 'finance'], prop), prop, 'Other') AS prop
+                (SELECT *,
+                        prop_vals as prop
                  FROM
-                   (SELECT timestamp AS timestamp,
-                           aggregation_target AS aggregation_target,
-                           step_0 AS step_0,
-                           latest_0 AS latest_0,
-                           step_1 AS step_1,
-                           latest_1 AS latest_1,
-                           step_2 AS step_2,
-                           latest_2 AS latest_2,
-                           prop_basic AS prop_basic,
-                           prop,
-                           prop_vals AS prop_vals,
-                           prop_vals AS prop
-                    FROM
-                      (SELECT toTimeZone(e.timestamp, 'UTC') AS timestamp,
-                              e__pdi.person_id AS aggregation_target,
-                              if(equals(e.event, 'play movie'), 1, 0) AS step_0,
-                              if(ifNull(equals(step_0, 1), 0), timestamp, NULL) AS latest_0,
-                              if(equals(e.event, 'buy'), 1, 0) AS step_1,
-                              if(ifNull(equals(step_1, 1), 0), timestamp, NULL) AS latest_1,
-                              if(equals(e.event, 'sign up'), 1, 0) AS step_2,
-                              if(ifNull(equals(step_2, 1), 0), timestamp, NULL) AS latest_2,
-                              ifNull(e__group_0.properties___industry, '') AS prop_basic,
-                              prop_basic AS prop,
-                              argMinIf(prop, timestamp, isNotNull(prop)) OVER (PARTITION BY aggregation_target) AS prop_vals
-                       FROM events AS e
-                       INNER JOIN
-                         (SELECT argMax(person_distinct_id2.person_id, person_distinct_id2.version) AS person_id,
-                                 person_distinct_id2.distinct_id AS distinct_id
-                          FROM person_distinct_id2
-                          WHERE equals(person_distinct_id2.team_id, 2)
-                          GROUP BY person_distinct_id2.distinct_id
-                          HAVING ifNull(equals(argMax(person_distinct_id2.is_deleted, person_distinct_id2.version), 0), 0)) AS e__pdi ON equals(e.distinct_id, e__pdi.distinct_id)
-                       LEFT JOIN
-                         (SELECT argMax(replaceRegexpAll(nullIf(nullIf(JSONExtractRaw(groups.group_properties, 'industry'), ''), 'null'), '^"|"$', ''), groups._timestamp) AS properties___industry,
-                                 groups.group_type_index AS index,
-                                 groups.group_key AS key
-                          FROM groups
-                          WHERE and(equals(groups.team_id, 2), ifNull(equals(index, 0), 0))
-                          GROUP BY groups.group_type_index,
-                                   groups.group_key) AS e__group_0 ON equals(e.`$group_0`, e__group_0.key)
-                       WHERE and(equals(e.team_id, 2), and(and(greaterOrEquals(toTimeZone(e.timestamp, 'UTC'), toDateTime64('2020-01-01 00:00:00.000000', 6, 'UTC')), lessOrEquals(toTimeZone(e.timestamp, 'UTC'), toDateTime64('2020-01-08 23:59:59.999999', 6, 'UTC'))), in(e.event, tuple('buy', 'play movie', 'sign up'))), or(ifNull(equals(step_0, 1), 0), ifNull(equals(step_1, 1), 0), ifNull(equals(step_2, 1), 0))))))
-              WHERE ifNull(equals(step_0, 1), 0)
-              UNION ALL SELECT aggregation_target AS aggregation_target,
-                               timestamp AS timestamp,
-                               step_0 AS step_0,
-                               latest_0 AS latest_0,
-                               step_1 AS step_1,
-                               latest_1 AS latest_1,
-                               step_2 AS step_2,
-                               latest_2 AS latest_2,
-                               prop AS prop,
-                               arraySort([latest_0, latest_1, latest_2]) AS event_times,
-                               arraySum([if(and(ifNull(less(latest_0, latest_1), 0), ifNull(lessOrEquals(latest_1, plus(latest_0, toIntervalDay(14))), 0)), 1, 0), if(and(ifNull(less(latest_0, latest_2), 0), ifNull(lessOrEquals(latest_2, plus(latest_0, toIntervalDay(14))), 0)), 1, 0), 1]) AS steps,
-                               arraySort([latest_0, latest_1, latest_2]) AS conversion_times,
-                               if(and(isNotNull(conversion_times[2]), ifNull(lessOrEquals(conversion_times[2], plus(conversion_times[1], toIntervalDay(14))), 0)), dateDiff('second', conversion_times[1], conversion_times[2]), NULL) AS step_1_conversion_time,
-                               if(and(isNotNull(conversion_times[3]), ifNull(lessOrEquals(conversion_times[3], plus(conversion_times[2], toIntervalDay(14))), 0)), dateDiff('second', conversion_times[2], conversion_times[3]), NULL) AS step_2_conversion_time
+                   (SELECT e.timestamp as timestamp,
+                           pdi.person_id as aggregation_target,
+                           pdi.person_id as person_id,
+                           if(event = 'play movie', 1, 0) as step_0,
+                           if(step_0 = 1, timestamp, null) as latest_0,
+                           if(event = 'buy', 1, 0) as step_1,
+                           if(step_1 = 1, timestamp, null) as latest_1,
+                           if(event = 'sign up', 1, 0) as step_2,
+                           if(step_2 = 1, timestamp, null) as latest_2,
+                           replaceRegexpAll(JSONExtractRaw(group_properties_0, 'industry'), '^"|"$', '') AS prop_basic,
+                           prop_basic as prop,
+                           argMinIf(prop, timestamp, isNotNull(prop)) over (PARTITION by aggregation_target) as prop_vals
+                    FROM events e
+                    INNER JOIN
+                      (SELECT distinct_id,
+                              argMax(person_id, version) as person_id
+                       FROM person_distinct_id2
+                       WHERE team_id = 2
+                         AND distinct_id IN
+                           (SELECT distinct_id
+                            FROM events
+                            WHERE team_id = 2
+                              AND event IN ['buy', 'play movie', 'sign up']
+                              AND toTimeZone(timestamp, 'UTC') >= toDateTime('2020-01-01 00:00:00', 'UTC')
+                              AND toTimeZone(timestamp, 'UTC') <= toDateTime('2020-01-08 23:59:59', 'UTC') )
+                       GROUP BY distinct_id
+                       HAVING argMax(is_deleted, version) = 0) AS pdi ON e.distinct_id = pdi.distinct_id
+                    LEFT JOIN
+                      (SELECT group_key,
+                              argMax(group_properties, _timestamp) AS group_properties_0
+                       FROM groups
+                       WHERE team_id = 2
+                         AND group_type_index = 0
+                       GROUP BY group_key) groups_0 ON "$group_0" == groups_0.group_key
+                    WHERE team_id = 2
+                      AND event IN ['buy', 'play movie', 'sign up']
+                      AND toTimeZone(timestamp, 'UTC') >= toDateTime('2020-01-01 00:00:00', 'UTC')
+                      AND toTimeZone(timestamp, 'UTC') <= toDateTime('2020-01-08 23:59:59', 'UTC')
+                      AND (step_0 = 1
+                           OR step_1 = 1
+                           OR step_2 = 1) )))
+           WHERE step_0 = 1
+           UNION ALL SELECT *,
+                            arraySort([latest_0,latest_1,latest_2]) as event_times,
+                            arraySum([if(latest_0 < latest_1 AND latest_1 <= latest_0 + INTERVAL 7 DAY, 1, 0),if(latest_0 < latest_2 AND latest_2 <= latest_0 + INTERVAL 7 DAY, 1, 0), 1]) AS steps ,
+                            arraySort([latest_0,latest_1,latest_2]) as conversion_times,
+                            if(isNotNull(conversion_times[2])
+                               AND conversion_times[2] <= conversion_times[1] + INTERVAL 7 DAY, dateDiff('second', conversion_times[1], conversion_times[2]), NULL) step_1_conversion_time,
+                            if(isNotNull(conversion_times[3])
+                               AND conversion_times[3] <= conversion_times[2] + INTERVAL 7 DAY, dateDiff('second', conversion_times[2], conversion_times[3]), NULL) step_2_conversion_time
+           FROM
+             (SELECT aggregation_target, timestamp, step_0,
+                                                    latest_0,
+                                                    step_1,
+                                                    min(latest_1) over (PARTITION by aggregation_target,
+                                                                                     prop
+                                                                        ORDER BY timestamp DESC ROWS BETWEEN UNBOUNDED PRECEDING AND 0 PRECEDING) latest_1,
+                                                                       step_2,
+                                                                       min(latest_2) over (PARTITION by aggregation_target,
+                                                                                                        prop
+                                                                                           ORDER BY timestamp DESC ROWS BETWEEN UNBOUNDED PRECEDING AND 0 PRECEDING) latest_2 ,
+                                                                                          if(has(['technology', 'finance'], prop), prop, 'Other') as prop
               FROM
-                (SELECT aggregation_target AS aggregation_target,
-                        timestamp AS timestamp,
-                        step_0 AS step_0,
-                        latest_0 AS latest_0,
-                        step_1 AS step_1,
-                        min(latest_1) OVER (PARTITION BY aggregation_target,
-                                                         prop
-                                            ORDER BY timestamp DESC ROWS BETWEEN UNBOUNDED PRECEDING AND 0 PRECEDING) AS latest_1,
-                                           step_2 AS step_2,
-                                           min(latest_2) OVER (PARTITION BY aggregation_target,
-                                                                            prop
-                                                               ORDER BY timestamp DESC ROWS BETWEEN UNBOUNDED PRECEDING AND 0 PRECEDING) AS latest_2,
-                                                              if(has(['technology', 'finance'], prop), prop, 'Other') AS prop
+                (SELECT *,
+                        prop_vals as prop
                  FROM
-                   (SELECT timestamp AS timestamp,
-                           aggregation_target AS aggregation_target,
-                           step_0 AS step_0,
-                           latest_0 AS latest_0,
-                           step_1 AS step_1,
-                           latest_1 AS latest_1,
-                           step_2 AS step_2,
-                           latest_2 AS latest_2,
-                           prop_basic AS prop_basic,
-                           prop,
-                           prop_vals AS prop_vals,
-                           prop_vals AS prop
-                    FROM
-                      (SELECT toTimeZone(e.timestamp, 'UTC') AS timestamp,
-                              e__pdi.person_id AS aggregation_target,
-                              if(equals(e.event, 'buy'), 1, 0) AS step_0,
-                              if(ifNull(equals(step_0, 1), 0), timestamp, NULL) AS latest_0,
-                              if(equals(e.event, 'sign up'), 1, 0) AS step_1,
-                              if(ifNull(equals(step_1, 1), 0), timestamp, NULL) AS latest_1,
-                              if(equals(e.event, 'play movie'), 1, 0) AS step_2,
-                              if(ifNull(equals(step_2, 1), 0), timestamp, NULL) AS latest_2,
-                              ifNull(e__group_0.properties___industry, '') AS prop_basic,
-                              prop_basic AS prop,
-                              argMinIf(prop, timestamp, isNotNull(prop)) OVER (PARTITION BY aggregation_target) AS prop_vals
-                       FROM events AS e
-                       INNER JOIN
-                         (SELECT argMax(person_distinct_id2.person_id, person_distinct_id2.version) AS person_id,
-                                 person_distinct_id2.distinct_id AS distinct_id
-                          FROM person_distinct_id2
-                          WHERE equals(person_distinct_id2.team_id, 2)
-                          GROUP BY person_distinct_id2.distinct_id
-                          HAVING ifNull(equals(argMax(person_distinct_id2.is_deleted, person_distinct_id2.version), 0), 0)) AS e__pdi ON equals(e.distinct_id, e__pdi.distinct_id)
-                       LEFT JOIN
-                         (SELECT argMax(replaceRegexpAll(nullIf(nullIf(JSONExtractRaw(groups.group_properties, 'industry'), ''), 'null'), '^"|"$', ''), groups._timestamp) AS properties___industry,
-                                 groups.group_type_index AS index,
-                                 groups.group_key AS key
-                          FROM groups
-                          WHERE and(equals(groups.team_id, 2), ifNull(equals(index, 0), 0))
-                          GROUP BY groups.group_type_index,
-                                   groups.group_key) AS e__group_0 ON equals(e.`$group_0`, e__group_0.key)
-                       WHERE and(equals(e.team_id, 2), and(and(greaterOrEquals(toTimeZone(e.timestamp, 'UTC'), toDateTime64('2020-01-01 00:00:00.000000', 6, 'UTC')), lessOrEquals(toTimeZone(e.timestamp, 'UTC'), toDateTime64('2020-01-08 23:59:59.999999', 6, 'UTC'))), in(e.event, tuple('buy', 'play movie', 'sign up'))), or(ifNull(equals(step_0, 1), 0), ifNull(equals(step_1, 1), 0), ifNull(equals(step_2, 1), 0))))))
-              WHERE ifNull(equals(step_0, 1), 0)))
-        GROUP BY aggregation_target,
-                 steps,
-                 prop
-        HAVING ifNull(equals(steps, max_steps), isNull(steps)
-                      and isNull(max_steps)))
-     WHERE and(ifNull(in(steps, [1, 2, 3]), 0), ifNull(equals(arrayFlatten(array(prop)), arrayFlatten(array(['technology']))), isNull(arrayFlatten(array(prop)))
-                                                       and isNull(arrayFlatten(array(['technology'])))))
-     ORDER BY aggregation_target ASC)
-  LIMIT 101
-  OFFSET 0 SETTINGS readonly=2,
-                    max_execution_time=60,
-                    allow_experimental_object_type=1
-  '''
-# ---
-# name: TestUnorderedFunnelGroupBreakdown.test_funnel_breakdown_group.8
-  '''
-  SELECT ifNull(e__group_0.properties___industry, '') AS value,
-         count(*) AS count
-  FROM events AS e
-  INNER JOIN
-    (SELECT argMax(person_distinct_id2.person_id, person_distinct_id2.version) AS person_id,
-            person_distinct_id2.distinct_id AS distinct_id
-     FROM person_distinct_id2
-     WHERE equals(person_distinct_id2.team_id, 2)
-     GROUP BY person_distinct_id2.distinct_id
-     HAVING ifNull(equals(argMax(person_distinct_id2.is_deleted, person_distinct_id2.version), 0), 0)) AS e__pdi ON equals(e.distinct_id, e__pdi.distinct_id)
+                   (SELECT e.timestamp as timestamp,
+                           pdi.person_id as aggregation_target,
+                           pdi.person_id as person_id,
+                           if(event = 'buy', 1, 0) as step_0,
+                           if(step_0 = 1, timestamp, null) as latest_0,
+                           if(event = 'sign up', 1, 0) as step_1,
+                           if(step_1 = 1, timestamp, null) as latest_1,
+                           if(event = 'play movie', 1, 0) as step_2,
+                           if(step_2 = 1, timestamp, null) as latest_2,
+                           replaceRegexpAll(JSONExtractRaw(group_properties_0, 'industry'), '^"|"$', '') AS prop_basic,
+                           prop_basic as prop,
+                           argMinIf(prop, timestamp, isNotNull(prop)) over (PARTITION by aggregation_target) as prop_vals
+                    FROM events e
+                    INNER JOIN
+                      (SELECT distinct_id,
+                              argMax(person_id, version) as person_id
+                       FROM person_distinct_id2
+                       WHERE team_id = 2
+                         AND distinct_id IN
+                           (SELECT distinct_id
+                            FROM events
+                            WHERE team_id = 2
+                              AND event IN ['buy', 'play movie', 'sign up']
+                              AND toTimeZone(timestamp, 'UTC') >= toDateTime('2020-01-01 00:00:00', 'UTC')
+                              AND toTimeZone(timestamp, 'UTC') <= toDateTime('2020-01-08 23:59:59', 'UTC') )
+                       GROUP BY distinct_id
+                       HAVING argMax(is_deleted, version) = 0) AS pdi ON e.distinct_id = pdi.distinct_id
+                    LEFT JOIN
+                      (SELECT group_key,
+                              argMax(group_properties, _timestamp) AS group_properties_0
+                       FROM groups
+                       WHERE team_id = 2
+                         AND group_type_index = 0
+                       GROUP BY group_key) groups_0 ON "$group_0" == groups_0.group_key
+                    WHERE team_id = 2
+                      AND event IN ['buy', 'play movie', 'sign up']
+                      AND toTimeZone(timestamp, 'UTC') >= toDateTime('2020-01-01 00:00:00', 'UTC')
+                      AND toTimeZone(timestamp, 'UTC') <= toDateTime('2020-01-08 23:59:59', 'UTC')
+                      AND (step_0 = 1
+                           OR step_1 = 1
+                           OR step_2 = 1) )))
+           WHERE step_0 = 1 ))
+     GROUP BY aggregation_target,
+              steps,
+              prop
+     HAVING steps = max_steps)
+  WHERE steps IN [2, 3]
+    AND arrayFlatten(array(prop)) = arrayFlatten(array('technology'))
+  ORDER BY aggregation_target
+  LIMIT 100
+  OFFSET 0 SETTINGS max_ast_elements=1000000,
+                    max_expanded_ast_elements=1000000
+  '''
+# ---
+# name: TestUnorderedFunnelGroupBreakdown.test_funnel_breakdown_group.2
+  '''
+  
+  SELECT replaceRegexpAll(JSONExtractRaw(group_properties_0, 'industry'), '^"|"$', '') AS value,
+         count(*) as count
+  FROM events e
   LEFT JOIN
-    (SELECT argMax(replaceRegexpAll(nullIf(nullIf(JSONExtractRaw(groups.group_properties, 'industry'), ''), 'null'), '^"|"$', ''), groups._timestamp) AS properties___industry,
-            groups.group_type_index AS index,
-            groups.group_key AS key
+    (SELECT group_key,
+            argMax(group_properties, _timestamp) AS group_properties_0
      FROM groups
-     WHERE and(equals(groups.team_id, 2), ifNull(equals(index, 0), 0))
-     GROUP BY groups.group_type_index,
-              groups.group_key) AS e__group_0 ON equals(e.`$group_0`, e__group_0.key)
-  WHERE and(equals(e.team_id, 2), in(e.event, tuple('buy', 'play movie', 'sign up')), and(greaterOrEquals(toTimeZone(e.timestamp, 'UTC'), toDateTime64('2020-01-01 00:00:00.000000', 6, 'UTC')), lessOrEquals(toTimeZone(e.timestamp, 'UTC'), toDateTime64('2020-01-08 23:59:59.999999', 6, 'UTC'))), notEmpty(e__pdi.person_id))
+     WHERE team_id = 2
+       AND group_type_index = 0
+     GROUP BY group_key) groups_0 ON "$group_0" == groups_0.group_key
+  WHERE team_id = 2
+    AND event IN ['buy', 'play movie', 'sign up']
+    AND toTimeZone(timestamp, 'UTC') >= toDateTime('2020-01-01 00:00:00', 'UTC')
+    AND toTimeZone(timestamp, 'UTC') <= toDateTime('2020-01-08 23:59:59', 'UTC')
   GROUP BY value
   ORDER BY count DESC, value DESC
   LIMIT 26
-  OFFSET 0 SETTINGS readonly=2,
-                    max_execution_time=60,
-                    allow_experimental_object_type=1
+  OFFSET 0
+  '''
+# ---
+# name: TestUnorderedFunnelGroupBreakdown.test_funnel_breakdown_group.3
+  '''
+  
+  SELECT replaceRegexpAll(JSONExtractRaw(group_properties_0, 'industry'), '^"|"$', '') AS value,
+         count(*) as count
+  FROM events e
+  LEFT JOIN
+    (SELECT group_key,
+            argMax(group_properties, _timestamp) AS group_properties_0
+     FROM groups
+     WHERE team_id = 2
+       AND group_type_index = 0
+     GROUP BY group_key) groups_0 ON "$group_0" == groups_0.group_key
+  WHERE team_id = 2
+    AND event IN ['buy', 'play movie', 'sign up']
+    AND toTimeZone(timestamp, 'UTC') >= toDateTime('2020-01-01 00:00:00', 'UTC')
+    AND toTimeZone(timestamp, 'UTC') <= toDateTime('2020-01-08 23:59:59', 'UTC')
+  GROUP BY value
+  ORDER BY count DESC, value DESC
+  LIMIT 26
+  OFFSET 0
+  '''
+# ---
+# name: TestUnorderedFunnelGroupBreakdown.test_funnel_breakdown_group.4
+  '''
+  
+  SELECT replaceRegexpAll(JSONExtractRaw(group_properties_0, 'industry'), '^"|"$', '') AS value,
+         count(*) as count
+  FROM events e
+  LEFT JOIN
+    (SELECT group_key,
+            argMax(group_properties, _timestamp) AS group_properties_0
+     FROM groups
+     WHERE team_id = 2
+       AND group_type_index = 0
+     GROUP BY group_key) groups_0 ON "$group_0" == groups_0.group_key
+  WHERE team_id = 2
+    AND event IN ['buy', 'play movie', 'sign up']
+    AND toTimeZone(timestamp, 'UTC') >= toDateTime('2020-01-01 00:00:00', 'UTC')
+    AND toTimeZone(timestamp, 'UTC') <= toDateTime('2020-01-08 23:59:59', 'UTC')
+  GROUP BY value
+  ORDER BY count DESC, value DESC
+  LIMIT 26
+  OFFSET 0
+  '''
+# ---
+# name: TestUnorderedFunnelGroupBreakdown.test_funnel_breakdown_group.5
+  '''
+  
+  SELECT aggregation_target AS actor_id
+  FROM
+    (SELECT aggregation_target,
+            steps,
+            avg(step_1_conversion_time) step_1_average_conversion_time_inner,
+            avg(step_2_conversion_time) step_2_average_conversion_time_inner,
+            median(step_1_conversion_time) step_1_median_conversion_time_inner,
+            median(step_2_conversion_time) step_2_median_conversion_time_inner,
+            prop
+     FROM
+       (SELECT aggregation_target,
+               steps,
+               max(steps) over (PARTITION BY aggregation_target,
+                                             prop) as max_steps,
+                               step_1_conversion_time,
+                               step_2_conversion_time,
+                               prop
+        FROM
+          (SELECT *,
+                  arraySort([latest_0,latest_1,latest_2]) as event_times,
+                  arraySum([if(latest_0 < latest_1 AND latest_1 <= latest_0 + INTERVAL 7 DAY, 1, 0),if(latest_0 < latest_2 AND latest_2 <= latest_0 + INTERVAL 7 DAY, 1, 0), 1]) AS steps ,
+                  arraySort([latest_0,latest_1,latest_2]) as conversion_times,
+                  if(isNotNull(conversion_times[2])
+                     AND conversion_times[2] <= conversion_times[1] + INTERVAL 7 DAY, dateDiff('second', conversion_times[1], conversion_times[2]), NULL) step_1_conversion_time,
+                  if(isNotNull(conversion_times[3])
+                     AND conversion_times[3] <= conversion_times[2] + INTERVAL 7 DAY, dateDiff('second', conversion_times[2], conversion_times[3]), NULL) step_2_conversion_time
+           FROM
+             (SELECT aggregation_target, timestamp, step_0,
+                                                    latest_0,
+                                                    step_1,
+                                                    min(latest_1) over (PARTITION by aggregation_target,
+                                                                                     prop
+                                                                        ORDER BY timestamp DESC ROWS BETWEEN UNBOUNDED PRECEDING AND 0 PRECEDING) latest_1,
+                                                                       step_2,
+                                                                       min(latest_2) over (PARTITION by aggregation_target,
+                                                                                                        prop
+                                                                                           ORDER BY timestamp DESC ROWS BETWEEN UNBOUNDED PRECEDING AND 0 PRECEDING) latest_2 ,
+                                                                                          if(has(['technology', 'finance'], prop), prop, 'Other') as prop
+              FROM
+                (SELECT *,
+                        prop_vals as prop
+                 FROM
+                   (SELECT e.timestamp as timestamp,
+                           pdi.person_id as aggregation_target,
+                           pdi.person_id as person_id,
+                           if(event = 'sign up', 1, 0) as step_0,
+                           if(step_0 = 1, timestamp, null) as latest_0,
+                           if(event = 'play movie', 1, 0) as step_1,
+                           if(step_1 = 1, timestamp, null) as latest_1,
+                           if(event = 'buy', 1, 0) as step_2,
+                           if(step_2 = 1, timestamp, null) as latest_2,
+                           replaceRegexpAll(JSONExtractRaw(group_properties_0, 'industry'), '^"|"$', '') AS prop_basic,
+                           prop_basic as prop,
+                           argMinIf(prop, timestamp, isNotNull(prop)) over (PARTITION by aggregation_target) as prop_vals
+                    FROM events e
+                    INNER JOIN
+                      (SELECT distinct_id,
+                              argMax(person_id, version) as person_id
+                       FROM person_distinct_id2
+                       WHERE team_id = 2
+                         AND distinct_id IN
+                           (SELECT distinct_id
+                            FROM events
+                            WHERE team_id = 2
+                              AND event IN ['buy', 'play movie', 'sign up']
+                              AND toTimeZone(timestamp, 'UTC') >= toDateTime('2020-01-01 00:00:00', 'UTC')
+                              AND toTimeZone(timestamp, 'UTC') <= toDateTime('2020-01-08 23:59:59', 'UTC') )
+                       GROUP BY distinct_id
+                       HAVING argMax(is_deleted, version) = 0) AS pdi ON e.distinct_id = pdi.distinct_id
+                    LEFT JOIN
+                      (SELECT group_key,
+                              argMax(group_properties, _timestamp) AS group_properties_0
+                       FROM groups
+                       WHERE team_id = 2
+                         AND group_type_index = 0
+                       GROUP BY group_key) groups_0 ON "$group_0" == groups_0.group_key
+                    WHERE team_id = 2
+                      AND event IN ['buy', 'play movie', 'sign up']
+                      AND toTimeZone(timestamp, 'UTC') >= toDateTime('2020-01-01 00:00:00', 'UTC')
+                      AND toTimeZone(timestamp, 'UTC') <= toDateTime('2020-01-08 23:59:59', 'UTC')
+                      AND (step_0 = 1
+                           OR step_1 = 1
+                           OR step_2 = 1) )))
+           WHERE step_0 = 1
+           UNION ALL SELECT *,
+                            arraySort([latest_0,latest_1,latest_2]) as event_times,
+                            arraySum([if(latest_0 < latest_1 AND latest_1 <= latest_0 + INTERVAL 7 DAY, 1, 0),if(latest_0 < latest_2 AND latest_2 <= latest_0 + INTERVAL 7 DAY, 1, 0), 1]) AS steps ,
+                            arraySort([latest_0,latest_1,latest_2]) as conversion_times,
+                            if(isNotNull(conversion_times[2])
+                               AND conversion_times[2] <= conversion_times[1] + INTERVAL 7 DAY, dateDiff('second', conversion_times[1], conversion_times[2]), NULL) step_1_conversion_time,
+                            if(isNotNull(conversion_times[3])
+                               AND conversion_times[3] <= conversion_times[2] + INTERVAL 7 DAY, dateDiff('second', conversion_times[2], conversion_times[3]), NULL) step_2_conversion_time
+           FROM
+             (SELECT aggregation_target, timestamp, step_0,
+                                                    latest_0,
+                                                    step_1,
+                                                    min(latest_1) over (PARTITION by aggregation_target,
+                                                                                     prop
+                                                                        ORDER BY timestamp DESC ROWS BETWEEN UNBOUNDED PRECEDING AND 0 PRECEDING) latest_1,
+                                                                       step_2,
+                                                                       min(latest_2) over (PARTITION by aggregation_target,
+                                                                                                        prop
+                                                                                           ORDER BY timestamp DESC ROWS BETWEEN UNBOUNDED PRECEDING AND 0 PRECEDING) latest_2 ,
+                                                                                          if(has(['technology', 'finance'], prop), prop, 'Other') as prop
+              FROM
+                (SELECT *,
+                        prop_vals as prop
+                 FROM
+                   (SELECT e.timestamp as timestamp,
+                           pdi.person_id as aggregation_target,
+                           pdi.person_id as person_id,
+                           if(event = 'play movie', 1, 0) as step_0,
+                           if(step_0 = 1, timestamp, null) as latest_0,
+                           if(event = 'buy', 1, 0) as step_1,
+                           if(step_1 = 1, timestamp, null) as latest_1,
+                           if(event = 'sign up', 1, 0) as step_2,
+                           if(step_2 = 1, timestamp, null) as latest_2,
+                           replaceRegexpAll(JSONExtractRaw(group_properties_0, 'industry'), '^"|"$', '') AS prop_basic,
+                           prop_basic as prop,
+                           argMinIf(prop, timestamp, isNotNull(prop)) over (PARTITION by aggregation_target) as prop_vals
+                    FROM events e
+                    INNER JOIN
+                      (SELECT distinct_id,
+                              argMax(person_id, version) as person_id
+                       FROM person_distinct_id2
+                       WHERE team_id = 2
+                         AND distinct_id IN
+                           (SELECT distinct_id
+                            FROM events
+                            WHERE team_id = 2
+                              AND event IN ['buy', 'play movie', 'sign up']
+                              AND toTimeZone(timestamp, 'UTC') >= toDateTime('2020-01-01 00:00:00', 'UTC')
+                              AND toTimeZone(timestamp, 'UTC') <= toDateTime('2020-01-08 23:59:59', 'UTC') )
+                       GROUP BY distinct_id
+                       HAVING argMax(is_deleted, version) = 0) AS pdi ON e.distinct_id = pdi.distinct_id
+                    LEFT JOIN
+                      (SELECT group_key,
+                              argMax(group_properties, _timestamp) AS group_properties_0
+                       FROM groups
+                       WHERE team_id = 2
+                         AND group_type_index = 0
+                       GROUP BY group_key) groups_0 ON "$group_0" == groups_0.group_key
+                    WHERE team_id = 2
+                      AND event IN ['buy', 'play movie', 'sign up']
+                      AND toTimeZone(timestamp, 'UTC') >= toDateTime('2020-01-01 00:00:00', 'UTC')
+                      AND toTimeZone(timestamp, 'UTC') <= toDateTime('2020-01-08 23:59:59', 'UTC')
+                      AND (step_0 = 1
+                           OR step_1 = 1
+                           OR step_2 = 1) )))
+           WHERE step_0 = 1
+           UNION ALL SELECT *,
+                            arraySort([latest_0,latest_1,latest_2]) as event_times,
+                            arraySum([if(latest_0 < latest_1 AND latest_1 <= latest_0 + INTERVAL 7 DAY, 1, 0),if(latest_0 < latest_2 AND latest_2 <= latest_0 + INTERVAL 7 DAY, 1, 0), 1]) AS steps ,
+                            arraySort([latest_0,latest_1,latest_2]) as conversion_times,
+                            if(isNotNull(conversion_times[2])
+                               AND conversion_times[2] <= conversion_times[1] + INTERVAL 7 DAY, dateDiff('second', conversion_times[1], conversion_times[2]), NULL) step_1_conversion_time,
+                            if(isNotNull(conversion_times[3])
+                               AND conversion_times[3] <= conversion_times[2] + INTERVAL 7 DAY, dateDiff('second', conversion_times[2], conversion_times[3]), NULL) step_2_conversion_time
+           FROM
+             (SELECT aggregation_target, timestamp, step_0,
+                                                    latest_0,
+                                                    step_1,
+                                                    min(latest_1) over (PARTITION by aggregation_target,
+                                                                                     prop
+                                                                        ORDER BY timestamp DESC ROWS BETWEEN UNBOUNDED PRECEDING AND 0 PRECEDING) latest_1,
+                                                                       step_2,
+                                                                       min(latest_2) over (PARTITION by aggregation_target,
+                                                                                                        prop
+                                                                                           ORDER BY timestamp DESC ROWS BETWEEN UNBOUNDED PRECEDING AND 0 PRECEDING) latest_2 ,
+                                                                                          if(has(['technology', 'finance'], prop), prop, 'Other') as prop
+              FROM
+                (SELECT *,
+                        prop_vals as prop
+                 FROM
+                   (SELECT e.timestamp as timestamp,
+                           pdi.person_id as aggregation_target,
+                           pdi.person_id as person_id,
+                           if(event = 'buy', 1, 0) as step_0,
+                           if(step_0 = 1, timestamp, null) as latest_0,
+                           if(event = 'sign up', 1, 0) as step_1,
+                           if(step_1 = 1, timestamp, null) as latest_1,
+                           if(event = 'play movie', 1, 0) as step_2,
+                           if(step_2 = 1, timestamp, null) as latest_2,
+                           replaceRegexpAll(JSONExtractRaw(group_properties_0, 'industry'), '^"|"$', '') AS prop_basic,
+                           prop_basic as prop,
+                           argMinIf(prop, timestamp, isNotNull(prop)) over (PARTITION by aggregation_target) as prop_vals
+                    FROM events e
+                    INNER JOIN
+                      (SELECT distinct_id,
+                              argMax(person_id, version) as person_id
+                       FROM person_distinct_id2
+                       WHERE team_id = 2
+                         AND distinct_id IN
+                           (SELECT distinct_id
+                            FROM events
+                            WHERE team_id = 2
+                              AND event IN ['buy', 'play movie', 'sign up']
+                              AND toTimeZone(timestamp, 'UTC') >= toDateTime('2020-01-01 00:00:00', 'UTC')
+                              AND toTimeZone(timestamp, 'UTC') <= toDateTime('2020-01-08 23:59:59', 'UTC') )
+                       GROUP BY distinct_id
+                       HAVING argMax(is_deleted, version) = 0) AS pdi ON e.distinct_id = pdi.distinct_id
+                    LEFT JOIN
+                      (SELECT group_key,
+                              argMax(group_properties, _timestamp) AS group_properties_0
+                       FROM groups
+                       WHERE team_id = 2
+                         AND group_type_index = 0
+                       GROUP BY group_key) groups_0 ON "$group_0" == groups_0.group_key
+                    WHERE team_id = 2
+                      AND event IN ['buy', 'play movie', 'sign up']
+                      AND toTimeZone(timestamp, 'UTC') >= toDateTime('2020-01-01 00:00:00', 'UTC')
+                      AND toTimeZone(timestamp, 'UTC') <= toDateTime('2020-01-08 23:59:59', 'UTC')
+                      AND (step_0 = 1
+                           OR step_1 = 1
+                           OR step_2 = 1) )))
+           WHERE step_0 = 1 ))
+     GROUP BY aggregation_target,
+              steps,
+              prop
+     HAVING steps = max_steps)
+  WHERE steps IN [1, 2, 3]
+    AND arrayFlatten(array(prop)) = arrayFlatten(array('finance'))
+  ORDER BY aggregation_target
+  LIMIT 100
+  OFFSET 0 SETTINGS max_ast_elements=1000000,
+                    max_expanded_ast_elements=1000000
+  '''
+# ---
+# name: TestUnorderedFunnelGroupBreakdown.test_funnel_breakdown_group.6
+  '''
+  
+  SELECT replaceRegexpAll(JSONExtractRaw(group_properties_0, 'industry'), '^"|"$', '') AS value,
+         count(*) as count
+  FROM events e
+  LEFT JOIN
+    (SELECT group_key,
+            argMax(group_properties, _timestamp) AS group_properties_0
+     FROM groups
+     WHERE team_id = 2
+       AND group_type_index = 0
+     GROUP BY group_key) groups_0 ON "$group_0" == groups_0.group_key
+  WHERE team_id = 2
+    AND event IN ['buy', 'play movie', 'sign up']
+    AND toTimeZone(timestamp, 'UTC') >= toDateTime('2020-01-01 00:00:00', 'UTC')
+    AND toTimeZone(timestamp, 'UTC') <= toDateTime('2020-01-08 23:59:59', 'UTC')
+  GROUP BY value
+  ORDER BY count DESC, value DESC
+  LIMIT 26
+  OFFSET 0
+  '''
+# ---
+# name: TestUnorderedFunnelGroupBreakdown.test_funnel_breakdown_group.7
+  '''
+  
+  SELECT replaceRegexpAll(JSONExtractRaw(group_properties_0, 'industry'), '^"|"$', '') AS value,
+         count(*) as count
+  FROM events e
+  LEFT JOIN
+    (SELECT group_key,
+            argMax(group_properties, _timestamp) AS group_properties_0
+     FROM groups
+     WHERE team_id = 2
+       AND group_type_index = 0
+     GROUP BY group_key) groups_0 ON "$group_0" == groups_0.group_key
+  WHERE team_id = 2
+    AND event IN ['buy', 'play movie', 'sign up']
+    AND toTimeZone(timestamp, 'UTC') >= toDateTime('2020-01-01 00:00:00', 'UTC')
+    AND toTimeZone(timestamp, 'UTC') <= toDateTime('2020-01-08 23:59:59', 'UTC')
+  GROUP BY value
+  ORDER BY count DESC, value DESC
+  LIMIT 26
+  OFFSET 0
+  '''
+# ---
+# name: TestUnorderedFunnelGroupBreakdown.test_funnel_breakdown_group.8
+  '''
+  
+  SELECT replaceRegexpAll(JSONExtractRaw(group_properties_0, 'industry'), '^"|"$', '') AS value,
+         count(*) as count
+  FROM events e
+  LEFT JOIN
+    (SELECT group_key,
+            argMax(group_properties, _timestamp) AS group_properties_0
+     FROM groups
+     WHERE team_id = 2
+       AND group_type_index = 0
+     GROUP BY group_key) groups_0 ON "$group_0" == groups_0.group_key
+  WHERE team_id = 2
+    AND event IN ['buy', 'play movie', 'sign up']
+    AND toTimeZone(timestamp, 'UTC') >= toDateTime('2020-01-01 00:00:00', 'UTC')
+    AND toTimeZone(timestamp, 'UTC') <= toDateTime('2020-01-08 23:59:59', 'UTC')
+  GROUP BY value
+  ORDER BY count DESC, value DESC
+  LIMIT 26
+  OFFSET 0
   '''
 # ---
 # name: TestUnorderedFunnelGroupBreakdown.test_funnel_breakdown_group.9
   '''
-  SELECT actor_id AS actor_id
+  
+  SELECT aggregation_target AS actor_id
   FROM
-    (SELECT aggregation_target AS actor_id
+    (SELECT aggregation_target,
+            steps,
+            avg(step_1_conversion_time) step_1_average_conversion_time_inner,
+            avg(step_2_conversion_time) step_2_average_conversion_time_inner,
+            median(step_1_conversion_time) step_1_median_conversion_time_inner,
+            median(step_2_conversion_time) step_2_median_conversion_time_inner,
+            prop
      FROM
-       (SELECT aggregation_target AS aggregation_target,
-               steps AS steps,
-               prop AS prop,
-               avg(step_1_conversion_time) AS step_1_average_conversion_time_inner,
-               avg(step_2_conversion_time) AS step_2_average_conversion_time_inner,
-               median(step_1_conversion_time) AS step_1_median_conversion_time_inner,
-               median(step_2_conversion_time) AS step_2_median_conversion_time_inner
+       (SELECT aggregation_target,
+               steps,
+               max(steps) over (PARTITION BY aggregation_target,
+                                             prop) as max_steps,
+                               step_1_conversion_time,
+                               step_2_conversion_time,
+                               prop
         FROM
-          (SELECT aggregation_target AS aggregation_target,
-                  steps AS steps,
-                  prop AS prop,
-                  max(steps) OVER (PARTITION BY aggregation_target,
-                                                prop) AS max_steps,
-                                  step_1_conversion_time AS step_1_conversion_time,
-                                  step_2_conversion_time AS step_2_conversion_time
+          (SELECT *,
+                  arraySort([latest_0,latest_1,latest_2]) as event_times,
+                  arraySum([if(latest_0 < latest_1 AND latest_1 <= latest_0 + INTERVAL 7 DAY, 1, 0),if(latest_0 < latest_2 AND latest_2 <= latest_0 + INTERVAL 7 DAY, 1, 0), 1]) AS steps ,
+                  arraySort([latest_0,latest_1,latest_2]) as conversion_times,
+                  if(isNotNull(conversion_times[2])
+                     AND conversion_times[2] <= conversion_times[1] + INTERVAL 7 DAY, dateDiff('second', conversion_times[1], conversion_times[2]), NULL) step_1_conversion_time,
+                  if(isNotNull(conversion_times[3])
+                     AND conversion_times[3] <= conversion_times[2] + INTERVAL 7 DAY, dateDiff('second', conversion_times[2], conversion_times[3]), NULL) step_2_conversion_time
            FROM
-             (SELECT aggregation_target AS aggregation_target,
-                     timestamp AS timestamp,
-                     step_0 AS step_0,
-                     latest_0 AS latest_0,
-                     step_1 AS step_1,
-                     latest_1 AS latest_1,
-                     step_2 AS step_2,
-                     latest_2 AS latest_2,
-                     prop AS prop,
-                     arraySort([latest_0, latest_1, latest_2]) AS event_times,
-                     arraySum([if(and(ifNull(less(latest_0, latest_1), 0), ifNull(lessOrEquals(latest_1, plus(latest_0, toIntervalDay(14))), 0)), 1, 0), if(and(ifNull(less(latest_0, latest_2), 0), ifNull(lessOrEquals(latest_2, plus(latest_0, toIntervalDay(14))), 0)), 1, 0), 1]) AS steps,
-                     arraySort([latest_0, latest_1, latest_2]) AS conversion_times,
-                     if(and(isNotNull(conversion_times[2]), ifNull(lessOrEquals(conversion_times[2], plus(conversion_times[1], toIntervalDay(14))), 0)), dateDiff('second', conversion_times[1], conversion_times[2]), NULL) AS step_1_conversion_time,
-                     if(and(isNotNull(conversion_times[3]), ifNull(lessOrEquals(conversion_times[3], plus(conversion_times[2], toIntervalDay(14))), 0)), dateDiff('second', conversion_times[2], conversion_times[3]), NULL) AS step_2_conversion_time
+             (SELECT aggregation_target, timestamp, step_0,
+                                                    latest_0,
+                                                    step_1,
+                                                    min(latest_1) over (PARTITION by aggregation_target,
+                                                                                     prop
+                                                                        ORDER BY timestamp DESC ROWS BETWEEN UNBOUNDED PRECEDING AND 0 PRECEDING) latest_1,
+                                                                       step_2,
+                                                                       min(latest_2) over (PARTITION by aggregation_target,
+                                                                                                        prop
+                                                                                           ORDER BY timestamp DESC ROWS BETWEEN UNBOUNDED PRECEDING AND 0 PRECEDING) latest_2 ,
+                                                                                          if(has(['technology', 'finance'], prop), prop, 'Other') as prop
               FROM
-                (SELECT aggregation_target AS aggregation_target,
-                        timestamp AS timestamp,
-                        step_0 AS step_0,
-                        latest_0 AS latest_0,
-                        step_1 AS step_1,
-                        min(latest_1) OVER (PARTITION BY aggregation_target,
-                                                         prop
-                                            ORDER BY timestamp DESC ROWS BETWEEN UNBOUNDED PRECEDING AND 0 PRECEDING) AS latest_1,
-                                           step_2 AS step_2,
-                                           min(latest_2) OVER (PARTITION BY aggregation_target,
-                                                                            prop
-                                                               ORDER BY timestamp DESC ROWS BETWEEN UNBOUNDED PRECEDING AND 0 PRECEDING) AS latest_2,
-                                                              if(has(['technology', 'finance'], prop), prop, 'Other') AS prop
+                (SELECT *,
+                        prop_vals as prop
                  FROM
-                   (SELECT timestamp AS timestamp,
-                           aggregation_target AS aggregation_target,
-                           step_0 AS step_0,
-                           latest_0 AS latest_0,
-                           step_1 AS step_1,
-                           latest_1 AS latest_1,
-                           step_2 AS step_2,
-                           latest_2 AS latest_2,
-                           prop_basic AS prop_basic,
-                           prop,
-                           prop_vals AS prop_vals,
-                           prop_vals AS prop
-                    FROM
-                      (SELECT toTimeZone(e.timestamp, 'UTC') AS timestamp,
-                              e__pdi.person_id AS aggregation_target,
-                              if(equals(e.event, 'sign up'), 1, 0) AS step_0,
-                              if(ifNull(equals(step_0, 1), 0), timestamp, NULL) AS latest_0,
-                              if(equals(e.event, 'play movie'), 1, 0) AS step_1,
-                              if(ifNull(equals(step_1, 1), 0), timestamp, NULL) AS latest_1,
-                              if(equals(e.event, 'buy'), 1, 0) AS step_2,
-                              if(ifNull(equals(step_2, 1), 0), timestamp, NULL) AS latest_2,
-                              ifNull(e__group_0.properties___industry, '') AS prop_basic,
-                              prop_basic AS prop,
-                              argMinIf(prop, timestamp, isNotNull(prop)) OVER (PARTITION BY aggregation_target) AS prop_vals
-                       FROM events AS e
-                       INNER JOIN
-                         (SELECT argMax(person_distinct_id2.person_id, person_distinct_id2.version) AS person_id,
-                                 person_distinct_id2.distinct_id AS distinct_id
-                          FROM person_distinct_id2
-                          WHERE equals(person_distinct_id2.team_id, 2)
-                          GROUP BY person_distinct_id2.distinct_id
-                          HAVING ifNull(equals(argMax(person_distinct_id2.is_deleted, person_distinct_id2.version), 0), 0)) AS e__pdi ON equals(e.distinct_id, e__pdi.distinct_id)
-                       LEFT JOIN
-                         (SELECT argMax(replaceRegexpAll(nullIf(nullIf(JSONExtractRaw(groups.group_properties, 'industry'), ''), 'null'), '^"|"$', ''), groups._timestamp) AS properties___industry,
-                                 groups.group_type_index AS index,
-                                 groups.group_key AS key
-                          FROM groups
-                          WHERE and(equals(groups.team_id, 2), ifNull(equals(index, 0), 0))
-                          GROUP BY groups.group_type_index,
-                                   groups.group_key) AS e__group_0 ON equals(e.`$group_0`, e__group_0.key)
-                       WHERE and(equals(e.team_id, 2), and(and(greaterOrEquals(toTimeZone(e.timestamp, 'UTC'), toDateTime64('2020-01-01 00:00:00.000000', 6, 'UTC')), lessOrEquals(toTimeZone(e.timestamp, 'UTC'), toDateTime64('2020-01-08 23:59:59.999999', 6, 'UTC'))), in(e.event, tuple('buy', 'play movie', 'sign up'))), or(ifNull(equals(step_0, 1), 0), ifNull(equals(step_1, 1), 0), ifNull(equals(step_2, 1), 0))))))
-              WHERE ifNull(equals(step_0, 1), 0)
-              UNION ALL SELECT aggregation_target AS aggregation_target,
-                               timestamp AS timestamp,
-                               step_0 AS step_0,
-                               latest_0 AS latest_0,
-                               step_1 AS step_1,
-                               latest_1 AS latest_1,
-                               step_2 AS step_2,
-                               latest_2 AS latest_2,
-                               prop AS prop,
-                               arraySort([latest_0, latest_1, latest_2]) AS event_times,
-                               arraySum([if(and(ifNull(less(latest_0, latest_1), 0), ifNull(lessOrEquals(latest_1, plus(latest_0, toIntervalDay(14))), 0)), 1, 0), if(and(ifNull(less(latest_0, latest_2), 0), ifNull(lessOrEquals(latest_2, plus(latest_0, toIntervalDay(14))), 0)), 1, 0), 1]) AS steps,
-                               arraySort([latest_0, latest_1, latest_2]) AS conversion_times,
-                               if(and(isNotNull(conversion_times[2]), ifNull(lessOrEquals(conversion_times[2], plus(conversion_times[1], toIntervalDay(14))), 0)), dateDiff('second', conversion_times[1], conversion_times[2]), NULL) AS step_1_conversion_time,
-                               if(and(isNotNull(conversion_times[3]), ifNull(lessOrEquals(conversion_times[3], plus(conversion_times[2], toIntervalDay(14))), 0)), dateDiff('second', conversion_times[2], conversion_times[3]), NULL) AS step_2_conversion_time
+                   (SELECT e.timestamp as timestamp,
+                           pdi.person_id as aggregation_target,
+                           pdi.person_id as person_id,
+                           if(event = 'sign up', 1, 0) as step_0,
+                           if(step_0 = 1, timestamp, null) as latest_0,
+                           if(event = 'play movie', 1, 0) as step_1,
+                           if(step_1 = 1, timestamp, null) as latest_1,
+                           if(event = 'buy', 1, 0) as step_2,
+                           if(step_2 = 1, timestamp, null) as latest_2,
+                           replaceRegexpAll(JSONExtractRaw(group_properties_0, 'industry'), '^"|"$', '') AS prop_basic,
+                           prop_basic as prop,
+                           argMinIf(prop, timestamp, isNotNull(prop)) over (PARTITION by aggregation_target) as prop_vals
+                    FROM events e
+                    INNER JOIN
+                      (SELECT distinct_id,
+                              argMax(person_id, version) as person_id
+                       FROM person_distinct_id2
+                       WHERE team_id = 2
+                         AND distinct_id IN
+                           (SELECT distinct_id
+                            FROM events
+                            WHERE team_id = 2
+                              AND event IN ['buy', 'play movie', 'sign up']
+                              AND toTimeZone(timestamp, 'UTC') >= toDateTime('2020-01-01 00:00:00', 'UTC')
+                              AND toTimeZone(timestamp, 'UTC') <= toDateTime('2020-01-08 23:59:59', 'UTC') )
+                       GROUP BY distinct_id
+                       HAVING argMax(is_deleted, version) = 0) AS pdi ON e.distinct_id = pdi.distinct_id
+                    LEFT JOIN
+                      (SELECT group_key,
+                              argMax(group_properties, _timestamp) AS group_properties_0
+                       FROM groups
+                       WHERE team_id = 2
+                         AND group_type_index = 0
+                       GROUP BY group_key) groups_0 ON "$group_0" == groups_0.group_key
+                    WHERE team_id = 2
+                      AND event IN ['buy', 'play movie', 'sign up']
+                      AND toTimeZone(timestamp, 'UTC') >= toDateTime('2020-01-01 00:00:00', 'UTC')
+                      AND toTimeZone(timestamp, 'UTC') <= toDateTime('2020-01-08 23:59:59', 'UTC')
+                      AND (step_0 = 1
+                           OR step_1 = 1
+                           OR step_2 = 1) )))
+           WHERE step_0 = 1
+           UNION ALL SELECT *,
+                            arraySort([latest_0,latest_1,latest_2]) as event_times,
+                            arraySum([if(latest_0 < latest_1 AND latest_1 <= latest_0 + INTERVAL 7 DAY, 1, 0),if(latest_0 < latest_2 AND latest_2 <= latest_0 + INTERVAL 7 DAY, 1, 0), 1]) AS steps ,
+                            arraySort([latest_0,latest_1,latest_2]) as conversion_times,
+                            if(isNotNull(conversion_times[2])
+                               AND conversion_times[2] <= conversion_times[1] + INTERVAL 7 DAY, dateDiff('second', conversion_times[1], conversion_times[2]), NULL) step_1_conversion_time,
+                            if(isNotNull(conversion_times[3])
+                               AND conversion_times[3] <= conversion_times[2] + INTERVAL 7 DAY, dateDiff('second', conversion_times[2], conversion_times[3]), NULL) step_2_conversion_time
+           FROM
+             (SELECT aggregation_target, timestamp, step_0,
+                                                    latest_0,
+                                                    step_1,
+                                                    min(latest_1) over (PARTITION by aggregation_target,
+                                                                                     prop
+                                                                        ORDER BY timestamp DESC ROWS BETWEEN UNBOUNDED PRECEDING AND 0 PRECEDING) latest_1,
+                                                                       step_2,
+                                                                       min(latest_2) over (PARTITION by aggregation_target,
+                                                                                                        prop
+                                                                                           ORDER BY timestamp DESC ROWS BETWEEN UNBOUNDED PRECEDING AND 0 PRECEDING) latest_2 ,
+                                                                                          if(has(['technology', 'finance'], prop), prop, 'Other') as prop
               FROM
-                (SELECT aggregation_target AS aggregation_target,
-                        timestamp AS timestamp,
-                        step_0 AS step_0,
-                        latest_0 AS latest_0,
-                        step_1 AS step_1,
-                        min(latest_1) OVER (PARTITION BY aggregation_target,
-                                                         prop
-                                            ORDER BY timestamp DESC ROWS BETWEEN UNBOUNDED PRECEDING AND 0 PRECEDING) AS latest_1,
-                                           step_2 AS step_2,
-                                           min(latest_2) OVER (PARTITION BY aggregation_target,
-                                                                            prop
-                                                               ORDER BY timestamp DESC ROWS BETWEEN UNBOUNDED PRECEDING AND 0 PRECEDING) AS latest_2,
-                                                              if(has(['technology', 'finance'], prop), prop, 'Other') AS prop
+                (SELECT *,
+                        prop_vals as prop
                  FROM
-                   (SELECT timestamp AS timestamp,
-                           aggregation_target AS aggregation_target,
-                           step_0 AS step_0,
-                           latest_0 AS latest_0,
-                           step_1 AS step_1,
-                           latest_1 AS latest_1,
-                           step_2 AS step_2,
-                           latest_2 AS latest_2,
-                           prop_basic AS prop_basic,
-                           prop,
-                           prop_vals AS prop_vals,
-                           prop_vals AS prop
-                    FROM
-                      (SELECT toTimeZone(e.timestamp, 'UTC') AS timestamp,
-                              e__pdi.person_id AS aggregation_target,
-                              if(equals(e.event, 'play movie'), 1, 0) AS step_0,
-                              if(ifNull(equals(step_0, 1), 0), timestamp, NULL) AS latest_0,
-                              if(equals(e.event, 'buy'), 1, 0) AS step_1,
-                              if(ifNull(equals(step_1, 1), 0), timestamp, NULL) AS latest_1,
-                              if(equals(e.event, 'sign up'), 1, 0) AS step_2,
-                              if(ifNull(equals(step_2, 1), 0), timestamp, NULL) AS latest_2,
-                              ifNull(e__group_0.properties___industry, '') AS prop_basic,
-                              prop_basic AS prop,
-                              argMinIf(prop, timestamp, isNotNull(prop)) OVER (PARTITION BY aggregation_target) AS prop_vals
-                       FROM events AS e
-                       INNER JOIN
-                         (SELECT argMax(person_distinct_id2.person_id, person_distinct_id2.version) AS person_id,
-                                 person_distinct_id2.distinct_id AS distinct_id
-                          FROM person_distinct_id2
-                          WHERE equals(person_distinct_id2.team_id, 2)
-                          GROUP BY person_distinct_id2.distinct_id
-                          HAVING ifNull(equals(argMax(person_distinct_id2.is_deleted, person_distinct_id2.version), 0), 0)) AS e__pdi ON equals(e.distinct_id, e__pdi.distinct_id)
-                       LEFT JOIN
-                         (SELECT argMax(replaceRegexpAll(nullIf(nullIf(JSONExtractRaw(groups.group_properties, 'industry'), ''), 'null'), '^"|"$', ''), groups._timestamp) AS properties___industry,
-                                 groups.group_type_index AS index,
-                                 groups.group_key AS key
-                          FROM groups
-                          WHERE and(equals(groups.team_id, 2), ifNull(equals(index, 0), 0))
-                          GROUP BY groups.group_type_index,
-                                   groups.group_key) AS e__group_0 ON equals(e.`$group_0`, e__group_0.key)
-                       WHERE and(equals(e.team_id, 2), and(and(greaterOrEquals(toTimeZone(e.timestamp, 'UTC'), toDateTime64('2020-01-01 00:00:00.000000', 6, 'UTC')), lessOrEquals(toTimeZone(e.timestamp, 'UTC'), toDateTime64('2020-01-08 23:59:59.999999', 6, 'UTC'))), in(e.event, tuple('buy', 'play movie', 'sign up'))), or(ifNull(equals(step_0, 1), 0), ifNull(equals(step_1, 1), 0), ifNull(equals(step_2, 1), 0))))))
-              WHERE ifNull(equals(step_0, 1), 0)
-              UNION ALL SELECT aggregation_target AS aggregation_target,
-                               timestamp AS timestamp,
-                               step_0 AS step_0,
-                               latest_0 AS latest_0,
-                               step_1 AS step_1,
-                               latest_1 AS latest_1,
-                               step_2 AS step_2,
-                               latest_2 AS latest_2,
-                               prop AS prop,
-                               arraySort([latest_0, latest_1, latest_2]) AS event_times,
-                               arraySum([if(and(ifNull(less(latest_0, latest_1), 0), ifNull(lessOrEquals(latest_1, plus(latest_0, toIntervalDay(14))), 0)), 1, 0), if(and(ifNull(less(latest_0, latest_2), 0), ifNull(lessOrEquals(latest_2, plus(latest_0, toIntervalDay(14))), 0)), 1, 0), 1]) AS steps,
-                               arraySort([latest_0, latest_1, latest_2]) AS conversion_times,
-                               if(and(isNotNull(conversion_times[2]), ifNull(lessOrEquals(conversion_times[2], plus(conversion_times[1], toIntervalDay(14))), 0)), dateDiff('second', conversion_times[1], conversion_times[2]), NULL) AS step_1_conversion_time,
-                               if(and(isNotNull(conversion_times[3]), ifNull(lessOrEquals(conversion_times[3], plus(conversion_times[2], toIntervalDay(14))), 0)), dateDiff('second', conversion_times[2], conversion_times[3]), NULL) AS step_2_conversion_time
+                   (SELECT e.timestamp as timestamp,
+                           pdi.person_id as aggregation_target,
+                           pdi.person_id as person_id,
+                           if(event = 'play movie', 1, 0) as step_0,
+                           if(step_0 = 1, timestamp, null) as latest_0,
+                           if(event = 'buy', 1, 0) as step_1,
+                           if(step_1 = 1, timestamp, null) as latest_1,
+                           if(event = 'sign up', 1, 0) as step_2,
+                           if(step_2 = 1, timestamp, null) as latest_2,
+                           replaceRegexpAll(JSONExtractRaw(group_properties_0, 'industry'), '^"|"$', '') AS prop_basic,
+                           prop_basic as prop,
+                           argMinIf(prop, timestamp, isNotNull(prop)) over (PARTITION by aggregation_target) as prop_vals
+                    FROM events e
+                    INNER JOIN
+                      (SELECT distinct_id,
+                              argMax(person_id, version) as person_id
+                       FROM person_distinct_id2
+                       WHERE team_id = 2
+                         AND distinct_id IN
+                           (SELECT distinct_id
+                            FROM events
+                            WHERE team_id = 2
+                              AND event IN ['buy', 'play movie', 'sign up']
+                              AND toTimeZone(timestamp, 'UTC') >= toDateTime('2020-01-01 00:00:00', 'UTC')
+                              AND toTimeZone(timestamp, 'UTC') <= toDateTime('2020-01-08 23:59:59', 'UTC') )
+                       GROUP BY distinct_id
+                       HAVING argMax(is_deleted, version) = 0) AS pdi ON e.distinct_id = pdi.distinct_id
+                    LEFT JOIN
+                      (SELECT group_key,
+                              argMax(group_properties, _timestamp) AS group_properties_0
+                       FROM groups
+                       WHERE team_id = 2
+                         AND group_type_index = 0
+                       GROUP BY group_key) groups_0 ON "$group_0" == groups_0.group_key
+                    WHERE team_id = 2
+                      AND event IN ['buy', 'play movie', 'sign up']
+                      AND toTimeZone(timestamp, 'UTC') >= toDateTime('2020-01-01 00:00:00', 'UTC')
+                      AND toTimeZone(timestamp, 'UTC') <= toDateTime('2020-01-08 23:59:59', 'UTC')
+                      AND (step_0 = 1
+                           OR step_1 = 1
+                           OR step_2 = 1) )))
+           WHERE step_0 = 1
+           UNION ALL SELECT *,
+                            arraySort([latest_0,latest_1,latest_2]) as event_times,
+                            arraySum([if(latest_0 < latest_1 AND latest_1 <= latest_0 + INTERVAL 7 DAY, 1, 0),if(latest_0 < latest_2 AND latest_2 <= latest_0 + INTERVAL 7 DAY, 1, 0), 1]) AS steps ,
+                            arraySort([latest_0,latest_1,latest_2]) as conversion_times,
+                            if(isNotNull(conversion_times[2])
+                               AND conversion_times[2] <= conversion_times[1] + INTERVAL 7 DAY, dateDiff('second', conversion_times[1], conversion_times[2]), NULL) step_1_conversion_time,
+                            if(isNotNull(conversion_times[3])
+                               AND conversion_times[3] <= conversion_times[2] + INTERVAL 7 DAY, dateDiff('second', conversion_times[2], conversion_times[3]), NULL) step_2_conversion_time
+           FROM
+             (SELECT aggregation_target, timestamp, step_0,
+                                                    latest_0,
+                                                    step_1,
+                                                    min(latest_1) over (PARTITION by aggregation_target,
+                                                                                     prop
+                                                                        ORDER BY timestamp DESC ROWS BETWEEN UNBOUNDED PRECEDING AND 0 PRECEDING) latest_1,
+                                                                       step_2,
+                                                                       min(latest_2) over (PARTITION by aggregation_target,
+                                                                                                        prop
+                                                                                           ORDER BY timestamp DESC ROWS BETWEEN UNBOUNDED PRECEDING AND 0 PRECEDING) latest_2 ,
+                                                                                          if(has(['technology', 'finance'], prop), prop, 'Other') as prop
               FROM
-                (SELECT aggregation_target AS aggregation_target,
-                        timestamp AS timestamp,
-                        step_0 AS step_0,
-                        latest_0 AS latest_0,
-                        step_1 AS step_1,
-                        min(latest_1) OVER (PARTITION BY aggregation_target,
-                                                         prop
-                                            ORDER BY timestamp DESC ROWS BETWEEN UNBOUNDED PRECEDING AND 0 PRECEDING) AS latest_1,
-                                           step_2 AS step_2,
-                                           min(latest_2) OVER (PARTITION BY aggregation_target,
-                                                                            prop
-                                                               ORDER BY timestamp DESC ROWS BETWEEN UNBOUNDED PRECEDING AND 0 PRECEDING) AS latest_2,
-                                                              if(has(['technology', 'finance'], prop), prop, 'Other') AS prop
+                (SELECT *,
+                        prop_vals as prop
                  FROM
-                   (SELECT timestamp AS timestamp,
-                           aggregation_target AS aggregation_target,
-                           step_0 AS step_0,
-                           latest_0 AS latest_0,
-                           step_1 AS step_1,
-                           latest_1 AS latest_1,
-                           step_2 AS step_2,
-                           latest_2 AS latest_2,
-                           prop_basic AS prop_basic,
-                           prop,
-                           prop_vals AS prop_vals,
-                           prop_vals AS prop
-                    FROM
-                      (SELECT toTimeZone(e.timestamp, 'UTC') AS timestamp,
-                              e__pdi.person_id AS aggregation_target,
-                              if(equals(e.event, 'buy'), 1, 0) AS step_0,
-                              if(ifNull(equals(step_0, 1), 0), timestamp, NULL) AS latest_0,
-                              if(equals(e.event, 'sign up'), 1, 0) AS step_1,
-                              if(ifNull(equals(step_1, 1), 0), timestamp, NULL) AS latest_1,
-                              if(equals(e.event, 'play movie'), 1, 0) AS step_2,
-                              if(ifNull(equals(step_2, 1), 0), timestamp, NULL) AS latest_2,
-                              ifNull(e__group_0.properties___industry, '') AS prop_basic,
-                              prop_basic AS prop,
-                              argMinIf(prop, timestamp, isNotNull(prop)) OVER (PARTITION BY aggregation_target) AS prop_vals
-                       FROM events AS e
-                       INNER JOIN
-                         (SELECT argMax(person_distinct_id2.person_id, person_distinct_id2.version) AS person_id,
-                                 person_distinct_id2.distinct_id AS distinct_id
-                          FROM person_distinct_id2
-                          WHERE equals(person_distinct_id2.team_id, 2)
-                          GROUP BY person_distinct_id2.distinct_id
-                          HAVING ifNull(equals(argMax(person_distinct_id2.is_deleted, person_distinct_id2.version), 0), 0)) AS e__pdi ON equals(e.distinct_id, e__pdi.distinct_id)
-                       LEFT JOIN
-                         (SELECT argMax(replaceRegexpAll(nullIf(nullIf(JSONExtractRaw(groups.group_properties, 'industry'), ''), 'null'), '^"|"$', ''), groups._timestamp) AS properties___industry,
-                                 groups.group_type_index AS index,
-                                 groups.group_key AS key
-                          FROM groups
-                          WHERE and(equals(groups.team_id, 2), ifNull(equals(index, 0), 0))
-                          GROUP BY groups.group_type_index,
-                                   groups.group_key) AS e__group_0 ON equals(e.`$group_0`, e__group_0.key)
-                       WHERE and(equals(e.team_id, 2), and(and(greaterOrEquals(toTimeZone(e.timestamp, 'UTC'), toDateTime64('2020-01-01 00:00:00.000000', 6, 'UTC')), lessOrEquals(toTimeZone(e.timestamp, 'UTC'), toDateTime64('2020-01-08 23:59:59.999999', 6, 'UTC'))), in(e.event, tuple('buy', 'play movie', 'sign up'))), or(ifNull(equals(step_0, 1), 0), ifNull(equals(step_1, 1), 0), ifNull(equals(step_2, 1), 0))))))
-              WHERE ifNull(equals(step_0, 1), 0)))
-        GROUP BY aggregation_target,
-                 steps,
-                 prop
-        HAVING ifNull(equals(steps, max_steps), isNull(steps)
-                      and isNull(max_steps)))
-     WHERE and(ifNull(in(steps, [2, 3]), 0), ifNull(equals(arrayFlatten(array(prop)), arrayFlatten(array(['technology']))), isNull(arrayFlatten(array(prop)))
-                                                    and isNull(arrayFlatten(array(['technology'])))))
-     ORDER BY aggregation_target ASC)
-  LIMIT 101
-  OFFSET 0 SETTINGS readonly=2,
-                    max_execution_time=60,
-                    allow_experimental_object_type=1
+                   (SELECT e.timestamp as timestamp,
+                           pdi.person_id as aggregation_target,
+                           pdi.person_id as person_id,
+                           if(event = 'buy', 1, 0) as step_0,
+                           if(step_0 = 1, timestamp, null) as latest_0,
+                           if(event = 'sign up', 1, 0) as step_1,
+                           if(step_1 = 1, timestamp, null) as latest_1,
+                           if(event = 'play movie', 1, 0) as step_2,
+                           if(step_2 = 1, timestamp, null) as latest_2,
+                           replaceRegexpAll(JSONExtractRaw(group_properties_0, 'industry'), '^"|"$', '') AS prop_basic,
+                           prop_basic as prop,
+                           argMinIf(prop, timestamp, isNotNull(prop)) over (PARTITION by aggregation_target) as prop_vals
+                    FROM events e
+                    INNER JOIN
+                      (SELECT distinct_id,
+                              argMax(person_id, version) as person_id
+                       FROM person_distinct_id2
+                       WHERE team_id = 2
+                         AND distinct_id IN
+                           (SELECT distinct_id
+                            FROM events
+                            WHERE team_id = 2
+                              AND event IN ['buy', 'play movie', 'sign up']
+                              AND toTimeZone(timestamp, 'UTC') >= toDateTime('2020-01-01 00:00:00', 'UTC')
+                              AND toTimeZone(timestamp, 'UTC') <= toDateTime('2020-01-08 23:59:59', 'UTC') )
+                       GROUP BY distinct_id
+                       HAVING argMax(is_deleted, version) = 0) AS pdi ON e.distinct_id = pdi.distinct_id
+                    LEFT JOIN
+                      (SELECT group_key,
+                              argMax(group_properties, _timestamp) AS group_properties_0
+                       FROM groups
+                       WHERE team_id = 2
+                         AND group_type_index = 0
+                       GROUP BY group_key) groups_0 ON "$group_0" == groups_0.group_key
+                    WHERE team_id = 2
+                      AND event IN ['buy', 'play movie', 'sign up']
+                      AND toTimeZone(timestamp, 'UTC') >= toDateTime('2020-01-01 00:00:00', 'UTC')
+                      AND toTimeZone(timestamp, 'UTC') <= toDateTime('2020-01-08 23:59:59', 'UTC')
+                      AND (step_0 = 1
+                           OR step_1 = 1
+                           OR step_2 = 1) )))
+           WHERE step_0 = 1 ))
+     GROUP BY aggregation_target,
+              steps,
+              prop
+     HAVING steps = max_steps)
+  WHERE steps IN [2, 3]
+    AND arrayFlatten(array(prop)) = arrayFlatten(array('finance'))
+  ORDER BY aggregation_target
+  LIMIT 100
+  OFFSET 0 SETTINGS max_ast_elements=1000000,
+                    max_expanded_ast_elements=1000000
   '''
 # ---