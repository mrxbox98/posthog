from typing import Dict, Tuple, Union

from posthog.models import Filter
from posthog.models.filters.path_filter import PathFilter
from posthog.models.filters.retention_filter import RetentionFilter
from posthog.models.filters.stickiness_filter import StickinessFilter
from posthog.models.team import Team
<<<<<<< HEAD
from posthog.queries.timestamp_query import TimestampQuery
=======
from posthog.queries.query_date_range import QueryDateRange
>>>>>>> 49f21ef9


class SessionQuery:
    """
    Query class responsible for creating and joining sessions
    """

    SESSION_TABLE_ALIAS = "sessions"

    _filter: Union[Filter, PathFilter, RetentionFilter, StickinessFilter]
    _team_id: int

    def __init__(self, filter: Union[Filter, PathFilter, RetentionFilter, StickinessFilter], team: Team) -> None:
        self._filter = filter
        self._team = team

    def get_query(self) -> Tuple[str, Dict]:
        params = {"team_id": self._team.pk}

<<<<<<< HEAD
        timestamp_query = TimestampQuery(filter=self._filter, team=self._team, should_round=False)
        parsed_date_from, date_from_params = timestamp_query.date_from
        parsed_date_to, date_to_params = timestamp_query.date_to
=======
        query_date_range = QueryDateRange(filter=self._filter, team=self._team, should_round=False)
        parsed_date_from, date_from_params = query_date_range.date_from
        parsed_date_to, date_to_params = query_date_range.date_to
>>>>>>> 49f21ef9
        params.update(date_from_params)
        params.update(date_to_params)

        return (
            f"""
                SELECT
                    $session_id,
                    dateDiff('second',min(timestamp), max(timestamp)) as session_duration
                FROM
                    events
                WHERE
                    $session_id != ''
                    AND team_id = %(team_id)s
                    {parsed_date_from} - INTERVAL 24 HOUR
                    {parsed_date_to} + INTERVAL 24 HOUR
                GROUP BY $session_id
            """,
            params,
        )

    @property
    def is_used(self):
        "Returns whether any columns from session are actually being queried"
        if (
            not isinstance(self._filter, StickinessFilter) and self._filter.breakdown_type == "session"
        ):  # stickiness doesn't have breakdown_type
            return True

        if any(prop.type == "session" for prop in self._filter.property_groups.flat):
            return True
        if any(prop.type == "session" for entity in self._filter.entities for prop in entity.property_groups.flat):
            return True

        if any(entity.math_property == "$session_duration" for entity in self._filter.entities):
            # TODO: generalise this to work for math_property_type, not just sessions, when we add more properties
            return True

        return False<|MERGE_RESOLUTION|>--- conflicted
+++ resolved
@@ -5,11 +5,7 @@
 from posthog.models.filters.retention_filter import RetentionFilter
 from posthog.models.filters.stickiness_filter import StickinessFilter
 from posthog.models.team import Team
-<<<<<<< HEAD
-from posthog.queries.timestamp_query import TimestampQuery
-=======
 from posthog.queries.query_date_range import QueryDateRange
->>>>>>> 49f21ef9
 
 
 class SessionQuery:
@@ -29,15 +25,9 @@
     def get_query(self) -> Tuple[str, Dict]:
         params = {"team_id": self._team.pk}
 
-<<<<<<< HEAD
-        timestamp_query = TimestampQuery(filter=self._filter, team=self._team, should_round=False)
-        parsed_date_from, date_from_params = timestamp_query.date_from
-        parsed_date_to, date_to_params = timestamp_query.date_to
-=======
         query_date_range = QueryDateRange(filter=self._filter, team=self._team, should_round=False)
         parsed_date_from, date_from_params = query_date_range.date_from
         parsed_date_to, date_to_params = query_date_range.date_to
->>>>>>> 49f21ef9
         params.update(date_from_params)
         params.update(date_to_params)
 
