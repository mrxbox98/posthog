--- conflicted
+++ resolved
@@ -4460,15 +4460,8 @@
                     self.team,
                 )
 
-<<<<<<< HEAD
-            self.assertEqual(
-                response[0]["labels"], ["12-Jan-2020", "19-Jan-2020", "26-Jan-2020"],
-            )
-            self.assertEqual(response[0]["data"], [1.0, 1.0, 0.0])
-=======
             self.assertEqual(response[0]["data"], [1.0, 1.0, 0.0])
             self.assertEqual(response[0]["labels"], ["12-Jan-2020", "19-Jan-2020", "26-Jan-2020"])
->>>>>>> 5d2ad6c7
 
         def test_same_day(self):
             _create_person(team_id=self.team.pk, distinct_ids=["blabla"], properties={})
