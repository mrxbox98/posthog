--- conflicted
+++ resolved
@@ -4,16 +4,11 @@
 from constance import config
 from django.conf import settings
 
-<<<<<<< HEAD
-from posthog.async_migrations.definition import AsyncMigrationDefinition, AsyncMigrationOperation
-=======
-from ee.clickhouse.client import sync_execute
 from posthog.async_migrations.definition import (
     AsyncMigrationDefinition,
     AsyncMigrationOperation,
     AsyncMigrationOperationSQL,
 )
->>>>>>> 3d8d3837
 from posthog.async_migrations.utils import execute_op_clickhouse
 from posthog.client import sync_execute
 from posthog.constants import AnalyticsDBMS
