--- conflicted
+++ resolved
@@ -38,11 +38,7 @@
             "is_numerical",
             "query_usage_30_day",
             "property_type",
-<<<<<<< HEAD
-            "property_type_format",
             "tags",  # resolved into "global_tags" in TaggedItemSerializerMixin
-=======
->>>>>>> a7e792c3
             # This is a calculated property, used only when "event_names" is passed to the API.
             "is_event_property",
         )
