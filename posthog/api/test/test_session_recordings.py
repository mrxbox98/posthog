--- conflicted
+++ resolved
@@ -1,8 +1,5 @@
-<<<<<<< HEAD
 import json
-=======
 from datetime import timedelta
->>>>>>> 63d127df
 
 from dateutil.parser import parse
 from dateutil.relativedelta import relativedelta
