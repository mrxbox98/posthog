--- conflicted
+++ resolved
@@ -67,10 +67,7 @@
                   build-script: 'build'
                   compression: 'none'
                   pattern: 'frontend/dist/toolbar.js'
-<<<<<<< HEAD
-=======
 
->>>>>>> 6b1d6620
     jest:
         runs-on: ubuntu-latest
         name: Jest test (${{ matrix.chunk }})
