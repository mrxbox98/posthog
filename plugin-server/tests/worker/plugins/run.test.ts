import assert from 'assert'

import { PluginConfig, PluginTaskType } from '../../../src/types'
import { processError } from '../../../src/utils/db/error'
import { loadPluginConfig, runPluginTask } from '../../../src/worker/plugins/run'

jest.mock('../../../src/utils/status')
jest.mock('../../../src/utils/db/error')

describe('runPluginTask()', () => {
    let mockHub: any, exec: any, getTask: any

    beforeEach(() => {
        exec = jest.fn()
        getTask = jest.fn()
        mockHub = {
            pluginConfigSecretLookup: new Map([]),
            pluginConfigSecrets: new Map([]),
            pluginConfigs: new Map([
                [
                    1,
                    {
                        team_id: 2,
                        enabled: true,
                        vm: {
                            getTask,
                        },
                    },
                ],
                [
                    2,
                    {
                        team_id: 2,
                        enabled: false,
                        vm: {
                            getTask,
                        },
                    },
                ],
            ]),
            appMetrics: {
                queueMetric: jest.fn(),
                queueError: jest.fn(),
            },
            db: {
                postgresQuery: jest.fn(),
                queuePluginLogEntry: jest.fn(),
            },
        }
    })

    it('calls tracked task and queues metric for scheduled task', async () => {
        getTask.mockResolvedValue({ exec })

        await runPluginTask(mockHub, 'some_task', PluginTaskType.Schedule, 1, { foo: 1 })

        expect(exec).toHaveBeenCalledWith({ foo: 1 })
        expect(mockHub.appMetrics.queueMetric).toHaveBeenCalledWith({
            category: 'scheduledTask',
            pluginConfigId: 1,
            teamId: 2,
            successes: 1,
        })
    })

    it('calls tracked task for job', async () => {
        getTask.mockResolvedValue({ exec })

        await runPluginTask(mockHub, 'some_task', PluginTaskType.Job, 1)

        expect(exec).toHaveBeenCalled()
        expect(mockHub.appMetrics.queueMetric).not.toHaveBeenCalled()
    })

    it('does not queue metric for ignored scheduled task', async () => {
        getTask.mockResolvedValue({ exec, __ignoreForAppMetrics: true })

        await runPluginTask(mockHub, 'some_task', PluginTaskType.Schedule, 1, { foo: 1 })

        expect(exec).toHaveBeenCalledWith({ foo: 1 })
        expect(mockHub.appMetrics.queueMetric).not.toHaveBeenCalled()
    })

    it('tracks error if scheduled task failed', async () => {
        getTask.mockResolvedValue({ exec })
        exec.mockRejectedValue(new Error('Some error'))

        await runPluginTask(mockHub, 'some_task', PluginTaskType.Schedule, 1)

        expect(exec).toHaveBeenCalled()
        expect(mockHub.appMetrics.queueMetric).not.toHaveBeenCalled()
        expect(mockHub.appMetrics.queueError).toHaveBeenCalledWith(
            {
                category: 'scheduledTask',
                pluginConfigId: 1,
                teamId: 2,
                failures: 1,
            },
            { error: new Error('Some error') }
        )
    })

    it('calls processError if task not found', async () => {
        await runPluginTask(mockHub, 'some_task', PluginTaskType.Schedule, -1)

        expect(processError).toHaveBeenCalledWith(
            mockHub,
            null,
            new Error('Task "some_task" not found for plugin "undefined" with config id -1')
        )
        expect(mockHub.appMetrics.queueError).not.toHaveBeenCalled()
    })

<<<<<<< HEAD
    it('starts a usage VM given a pluginConfig', async () => {
        const pluginConfig: PluginConfig = {
            id: 1,
            team_id: 1,
            plugin_id: 1,
            enabled: true,
            order: 0,
            config: {},
            has_error: false,
            created_at: '2021-01-01',
            /** Cached source for plugin.json from a joined PluginSourceFile query */
            plugin: {
                id: 1,
                organization_id: '1',
                name: 'Test Plugin',
                description: 'Test Plugin',
                is_global: true,
                plugin_type: 'source',
                /** Cached source for plugin.json from a joined PluginSourceFile query */
                /** Cached source for index.ts from a joined PluginSourceFile query */
                source__index_ts: `
                    export async function processEvent(event) {
                        event.properties.processed = 'hell yes'
                        event.properties.upperUuid = event.properties.uuid?.toUpperCase()
                        event.properties['$snapshot_data'] = 'no way'
                        event.properties.runCount = (event.properties.runCount || 0) + 1
                        return event
                    }
                `,
                /** Cached source for frontend.tsx from a joined PluginSourceFile query */
                /** Cached source for site.ts from a joined PluginSourceFile query */
                from_json: false,
                from_web: false,
                is_stateless: false,
                capabilities: { methods: ['processEvent'] },
            },
        }
        await loadPluginConfig(mockHub, pluginConfig)
        assert(pluginConfig.vm)
        const processEvent = await pluginConfig.vm.getVmMethod('processEvent')
        assert(processEvent)
        await processEvent({
            properties: { uuid: '123' },
            event: 'some_event',
            team_id: 1,
            distinct_id: '123',
            ip: '',
            site_url: '',
            uuid: '123',
            now: new Date().toISOString(),
        })
=======
    it('skips the task if the pluginconfig is disabled', async () => {
        await runPluginTask(mockHub, 'some_task', PluginTaskType.Schedule, 2)

        expect(processError).not.toHaveBeenCalledWith()
        expect(exec).not.toHaveBeenCalled()
        expect(mockHub.appMetrics.queueMetric).not.toHaveBeenCalled()
>>>>>>> e7127316
    })
})<|MERGE_RESOLUTION|>--- conflicted
+++ resolved
@@ -111,7 +111,6 @@
         expect(mockHub.appMetrics.queueError).not.toHaveBeenCalled()
     })
 
-<<<<<<< HEAD
     it('starts a usage VM given a pluginConfig', async () => {
         const pluginConfig: PluginConfig = {
             id: 1,
@@ -163,13 +162,13 @@
             uuid: '123',
             now: new Date().toISOString(),
         })
-=======
+    })
+
     it('skips the task if the pluginconfig is disabled', async () => {
         await runPluginTask(mockHub, 'some_task', PluginTaskType.Schedule, 2)
 
         expect(processError).not.toHaveBeenCalledWith()
         expect(exec).not.toHaveBeenCalled()
         expect(mockHub.appMetrics.queueMetric).not.toHaveBeenCalled()
->>>>>>> e7127316
     })
 })