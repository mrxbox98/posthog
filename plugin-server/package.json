--- conflicted
+++ resolved
@@ -31,15 +31,9 @@
         "prettier:check": "prettier --check .",
         "prepare": "yarn protobuf:compile",
         "prepublishOnly": "yarn build",
-<<<<<<< HEAD
-        "setup:dev:clickhouse": "cd .. && export DEBUG=1 && python manage.py migrate_clickhouse",
-        "setup:test": "cd .. && export TEST=1 && python manage.py setup_test_environment",
-        "services:start": "cd .. && docker-compose -f docker-compose.dev.yml up zookeeper kafka clickhouse object_storage",
-=======
         "setup:dev:clickhouse": "cd .. && DEBUG=1 python manage.py migrate_clickhouse",
         "setup:test": "cd .. && TEST=1 python manage.py setup_test_environment",
-        "services:start": "cd .. && docker-compose -f docker-compose.dev.yml up zookeeper kafka clickhouse",
->>>>>>> 9a389847
+        "services:start": "cd .. && docker-compose -f docker-compose.dev.yml up zookeeper kafka clickhouse object_storage",
         "services:stop": "cd .. && docker-compose -f docker-compose.dev.yml down",
         "services:clean": "cd .. && docker-compose -f docker-compose.dev.yml rm -v zookeeper kafka clickhouse object_storage",
         "services": "yarn services:stop && yarn services:clean && yarn services:start"
